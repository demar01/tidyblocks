--- conflicted
+++ resolved
@@ -15,30 +15,6 @@
     console.log(`ERROR: ${request.status}`)
     return null
   }
-<<<<<<< HEAD
-
-  const result = Papa.parse(request.responseText, {
-    header: true,
-    dynamicTyping: true,
-    transformHeader: (h) => {
-      h = h.replace(/\/|\.|\(|\)| /g, '_').replace(/__/g, "_")
-      if (h.endsWith('_')) {
-        h = h.substring(0, h.length - 1)
-      }
-      return h
-    }
-  })
-  return new TidyBlocksDataFrame(result.data)
-}
-
-/**
- * Produce a human-friendly name for the type of a column.
- * @param value The value whose type is checked.
- * @returns The name of the type
- */
-const colTypeName = (value) => {
-  return typeof value
-=======
   else {
     const result = Papa.parse(
       request.responseText.trim(),
@@ -49,7 +25,15 @@
     )
     return new TidyBlocksDataFrame(result.data)
   }
->>>>>>> c133adc3
+}
+
+/**
+ * Produce a human-friendly name for the type of a column.
+ * @param value The value whose type is checked.
+ * @returns The name of the type
+ */
+const colTypeName = (value) => {
+  return typeof value
 }
 
 /**
