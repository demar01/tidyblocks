--- conflicted
+++ resolved
@@ -372,22 +372,12 @@
       [new Value.text('abc'), Op.toNumber, util.MISSING],
       [new Value.text('678'), Op.toNumber, 678],
       [new Value.datetime(new Date(0)), Op.toNumber, 0],
-<<<<<<< HEAD
       [new Value.text(util.MISSING), Op.toText, util.MISSING],
       [new Value.logical(false), Op.toText, 'false'],
       [new Value.logical(true), Op.toText, 'true'],
       [new Value.number(-123), Op.toText, '-123'],
       [new Value.text('abc'), Op.toText, 'abc'],
-      [new Value.datetime(new Date(0)), Op.toText,
-       'Wed Dec 31 1969 19:00:00 GMT-0500 (Eastern Standard Time)']
-=======
-      [new Value.text(util.MISSING), Op.toString, util.MISSING],
-      [new Value.logical(false), Op.toString, 'false'],
-      [new Value.logical(true), Op.toString, 'true'],
-      [new Value.number(-123), Op.toString, '-123'],
-      [new Value.text('abc'), Op.toString, 'abc'],
-      [new Value.datetime(new Date(0)), Op.toString, `${new Date(0)}`]
->>>>>>> 4bce3655
+      [new Value.datetime(new Date(0)), Op.toText, `${new Date(0)}`]
     ]
     for (const [value, convert, expected] of checks) {
       const op = new convert(value)
