--- conflicted
+++ resolved
@@ -98,11 +98,7 @@
     const env = new Env(INTERFACE.userData)
     const pipeline = new Pipeline(fixture.HEAD, fixture.MIDDLE, fixture.TAIL)
     const result = pipeline.run(env)
-<<<<<<< HEAD
-    assert.deepEqual(env.log, ['head', 'middle', 'tail'],
-=======
     assert.deepEqual(env.log, [['log', 'head'], ['log', 'middle'], ['log', 'tail']],
->>>>>>> 3110c8bf
                      `Transforms not logged`)
     done()
   })
