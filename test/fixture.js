'use strict'

const fs = require('fs')
const Blockly = require('blockly/blockly_compressed')

const util = require('../libs/util')
const Transform = require('../libs/transform')
const DataFrame = require('../libs/dataframe')
const UserInterface = require('../libs/gui')

/**
 * Testing replacement for a transform (easier constructor).
 */
class MockTransform extends Transform.base {
  constructor (species, func, requires, produces, input, output) {
    super(species, requires, produces, input, output)
    this.func = func
  }
  run = (runner, df) => {
<<<<<<< HEAD
    runner.appendLog(this.species)
=======
    runner.appendLog('log', this.species)
>>>>>>> 3110c8bf
    return this.func(runner, df)
  }
}

/**
 * User interface for testing purposes.
 */
class TestInterface extends UserInterface {
  constructor () {
    super()
    Blockly.Events.disable() // to stop it trying to create SVG
    this.workspace = new Blockly.Workspace({})
  }
}

/*
 * Some fixtures for testing.
 */

const pass = (runner, df) => df

const TABLE = new DataFrame([{left: 1, right: 10},
                             {left: 2, right: 20}])

const HEAD = new MockTransform('head', (runner, df) => TABLE,
                               [], null, false, true)
/*
 * Date testing.
 */
const CONCERT = new Date(1983, 11, 2, 7, 55, 19, 0)
const CONCERT_STR = CONCERT.toISOString()

/*
 * A bag full of exports.
 */

module.exports = {
  MockTransform,
  CONCERT,
  CONCERT_STR,
  BOOL: [
    {left: true, right: true},
    {left: true, right: false},
    {left: false, right: true},
    {left: false, right: false},
    {left: util.MISSING, right: false},
    {left: false, right: util.MISSING},
    {left: util.MISSING, right: util.MISSING}
  ],
  NUMBER: [
    {left: 2, right: 2},
    {left: 5, right: 2},
    {left: 2, right: 0},
    {left: util.MISSING, right: 3},
    {left: 4, right: util.MISSING},
    {left: util.MISSING, right: util.MISSING}
  ],
  STRING: [
    {left: 'pqr', right: 'pqr'},
    {left: 'abc', right: 'def'},
    {left: 'def', right: 'abc'},
    {left: 'abc', right: ''},
    {left: util.MISSING, right: 'def'},
    {left: 'abc', right: util.MISSING},
    {left: util.MISSING, right: util.MISSING}
  ],
  NAMES: [
    {personal: 'William', family: 'Dyer'},
    {personal: 'Francesca', family: 'Pabodie'},
    {personal: 'Meyer', family: 'Meyer'}
  ],
  MIXED: [
    {num: -1, date: new Date(), str: "abc", bool: true},
    {num: util.MISSING, date: util.MISSING, str: util.MISSING, bool: util.MISSING}
  ],
  COLORS: require('../data/colors'),
  TABLE,
  HEAD,
  MIDDLE: new MockTransform('middle', pass, [], null, true, true),
  TAIL: new MockTransform('tail', pass, [], null, true, false),
  TAIL_NOTIFY: new MockTransform('tailNotify', pass, [], 'keyword', true, false),
  pass,
  TestInterface
}<|MERGE_RESOLUTION|>--- conflicted
+++ resolved
@@ -17,11 +17,7 @@
     this.func = func
   }
   run = (runner, df) => {
-<<<<<<< HEAD
-    runner.appendLog(this.species)
-=======
     runner.appendLog('log', this.species)
->>>>>>> 3110c8bf
     return this.func(runner, df)
   }
 }
