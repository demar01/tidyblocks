/**
 * Prefix and suffix for well-formed pipelines.
 */
const TIDYBLOCKS_START = '/* tidyblocks start */'
const TIDYBLOCKS_END = '/* tidyblocks end */'

/**
 * Value to indicate missing values.
 */
const MISSING = undefined

/**
 * Names for special columns.
 */
const GROUPCOL = '_group_'
const JOINCOL = '_join_'

/**
 * Turn block of CSV text into TidyBlocksDataFrame. The parser argument should be Papa.parse;
 * it is passed in here so that this file can be loaded both in the browser and for testing.
 * @param {string} text Text to parse.
 * @param {function} parser Function to turn CSV text into array of objects.
 * @returns New dataframe with sanitized column headers.
 */
const csv2TidyBlocksDataFrame = (text, parser) => {

  const seen = new Map() // global to transformHeader
  const transformHeader = (name) => {
    // Simple character fixes.
    name = name
      .trim()
      .replace(/ /g, '_')
      .replace(/[^A-Za-z0-9_]/g, '')

    // Ensure header is not empty after character fixes.
    if (name.length === 0) {
      name = 'EMPTY'
    }

    // Name must start with underscore or letter.
    if (! name.match(/^[_A-Za-z]/)) {
      name = `_${name}`
    }

    // Name must be unique.
    if (seen.has(name)) {
      const serial = seen.get(name) + 1
      seen.set(name, serial)
      name = `${name}_${serial}`
    }
    else {
      seen.set(name, 0)
    }

    return name
  }

  const result = parser(
    text.trim(),
    {
      dynamicTyping: true,
      header: true,
      skipEmptyLines: true,
      transformHeader: transformHeader,
      transform: function(value) {
        return (value === "NA" | value === null) ? undefined : value
      },  
    }
  )
  return new TidyBlocksDataFrame(result.data)
}

/**
 * Get the prefix for registering blocks.
 * @param {string} fill Comma-separated list of quoted strings identifying pipelines to wait for.
 * @returns {string} Text to insert into generated code.
 */
const registerPrefix = (fill) => {
  return `${TIDYBLOCKS_START} TidyBlocksManager.register([${fill}], () => {`
}

/**
 * Get the suffix for registering blocks.
 * @param {string} fill Single quoted string identifying pipeline produced.
 * @returns {string} Text to insert into generated code.
 */
const registerSuffix = (fill) => {
  return `}, [${fill}]) ${TIDYBLOCKS_END}`
}

/**
 * Fix up runnable code if it isn't properly terminated yet.
 * @param {string} code Pipeline code to be terminated if necessary.
 */
const fixCode = (code) => {
  if (! code.endsWith(TIDYBLOCKS_END)) {
    const suffix = registerSuffix('')
    code += `.plot(environment, {}) ${suffix}`
  }
  return code
}

//--------------------------------------------------------------------------------

/**
 * Raise exception if a condition doesn't hold.
 * @param {Boolean} check Condition that must be true.
 * @param {string} message What to say if it isn't.
 */
const tbAssert = (check, message) => {
  if (! check) {
    throw new Error(message)
  }
}

/**
 * Check that a value is numeric.
 * @param value What to check.
 * @returns The input value if it passes the test.
 */
const tbAssertNumber = (value) => {
  tbAssert((value === MISSING) || (typeof value === 'number'),
           `Value ${value} is not missing or a number`)
  return value
}

/**
 * Check that the types of two values are the same.
 * @param left One of the values.
 * @param right The other value.
 */
const tbAssertTypeEqual = (left, right) => {
  tbAssert((left === MISSING) || (right === MISSING) || (typeof left === typeof right),
           `Values ${left} and ${right} have different types`)
}

//--------------------------------------------------------------------------------

/**
 * Count number of values (colname property used in summarization).
 * @param {Array} rows The rows containing values.
 * @param {string} col The column of interest.
 * @return {number} Number of values.
 */
const tbCount = (rows, col) => {
  return rows.length
}
tbCount.colName = 'count'

/**
 * Find maximum value (colname property used in summarization).
 * @param {Array} rows The rows containing values.
 * @param {string} col The column of interest.
 * @return {number} Maximum value.
 */
const tbMax = (rows, col) => {
  tbAssert(rows.length > 0,
           `Cannot calculate max of empty data`)
  return rows.reduce((soFar, row) => (row[col] > soFar) ? row[col] : soFar,
                     rows[0][col])
}
tbMax.colName = 'max'

/**
 * Find mean value (colname property used in summarization).
 * @param {Array} rows The rows containing values.
 * @param {string} col The column of interest.
 * @return {number} Mean value.
 */
const tbMean = (rows, col) => {
  tbAssert(rows.length > 0,
           `Cannot calculate mean of empty data`)
  return rows.reduce((total, row) => total + row[col], 0) / rows.length
}
tbMean.colName = 'mean'

/**
 * Find median value (colname property used in summarization).
 * @param {Array} rows The rows containing values.
 * @param {string} col The column of interest.
 * @return {number} Median value.
 */
const tbMedian = (rows, col) => {
  tbAssert(rows.length > 0,
           `Cannot calculate median of empty data`)
  const temp = [...rows]
  rows.sort((left, right) => {
    if (left[col] < right[col]) {
      return -1
    }
    else if (left[col] > right[col]) {
      return 1
    }
    return 0
  })
  return temp[Math.floor(rows.length / 2)][col]
}
tbMedian.colName = 'median'

/**
 * Find minimum value (colname property used in summarization).
 * @param {Array} rows The rows containing values.
 * @param {string} col The column of interest.
 * @return {number} Minimum value.
 */
const tbMin = (rows, col) => {
  tbAssert(rows.length > 0,
           `Cannot calculate min of empty data`)
  return rows.reduce((soFar, row) => (row[col] < soFar) ? row[col] : soFar,
                     rows[0][col])
}
tbMin.colName = 'min'

/**
 * Find standard deviation (colname property used in summarization).
 * @param {Array} rows The rows containing values.
 * @param {string} col The column of interest.
 * @return {number} Standard deviation.
 */
const tbStd = (rows, col) => {
  tbAssert(rows.length > 0,
           `Cannot calculate standard deviation of empty data`)
  const values = rows.map(row => row[col])
  return Math.sqrt(_variance(values))
}
tbStd.colName = 'std'

/**
 * Find sum (colname property used in summarization).
 * @param {Array} rows The rows containing values.
 * @param {string} col The column of interest.
 * @return {number} Total.
 */
const tbSum = (rows, col) => {
  tbAssert(rows.length > 0,
           `Cannot calculate sum of empty data`)
  return rows.reduce((total, row) => total + row[col], 0)
}
tbSum.colName = 'sum'

/**
 * Find variance (colname property used in summarization).
 * @param {Array} rows The rows containing values.
 * @param {string} col The column of interest.
 * @return {number} Variance.
 */
const tbVariance = (rows, col) => {
  tbAssert(rows.length > 0,
           `Cannot calculate variance of empty data`)
  const values = rows.map(row => row[col])
  return _variance(values)
}
tbVariance.colName = 'variance'

const _variance = (values) => {
  const mean = values.reduce((total, val) => total + val, 0) / values.length
  const diffSq = values.map(val => (val - mean) ** 2)
  const result = diffSq.reduce((total, val) => total + val, 0) / diffSq.length
  return result
}

//--------------------------------------------------------------------------------

/**
 * Convert row value to Boolean.
 * @param {number{ blockId which block this is.
 * @param {Object} row Row containing values.
 * @param {function} getValue How to get desired value.
 * @returns Boolean value.
 */
const tbToBoolean = (blockId, row, getValue) => {
  const value = getValue(row)
  return (value === MISSING)
    ? MISSING
    : (value ? true : false)
}

/**
 * Convert row value to datetime.
 * @param {number{ blockId which block this is.
 * @param {Object} row Row containing values.
 * @param {function} getValue How to get desired value (must be string).
 * @returns Date object.
 */
const tbToDatetime = (blockId, row, getValue) => {
  const value = getValue(row)
  if (value === MISSING) {
    return MISSING
  }
  let result = new Date(value)
  if ((typeof result === 'object') && (result.toString() === 'Invalid Date')) {
    result = MISSING
  }
  return result
}

/**
 * Convert row value to number.
 * @param {number{ blockId which block this is.
 * @param {Object} row Row containing values.
 * @param {function} getValue How to get desired value.
 * @returns Numeric value.
 */
const tbToNumber = (blockId, row, getValue) => {
  let value = getValue(row)
  if (value === MISSING) {
    // keep as is
  }
  else if (typeof value == 'boolean') {
    value = value ? 1 : 0
  }
  else if (typeof value == 'string') {
    value = parseFloat(value)
  }
  return value
}

/**
 * Convert row value to string.
 * @param {number{ blockId which block this is.
 * @param {Object} row Row containing values.
 * @param {function} getValue How to get desired value.
 * @returns Text value.
 */
const tbToText = (blockId, row, getValue) => {
  let value = getValue(row)
  if (value === MISSING) {
    // keep as is
  }
  else if (typeof value !== 'string') {
    value = `${value}`
  }
  return value
}

//--------------------------------------------------------------------------------

/**
 * Check if value is Boolean.
 * @param {number} blockId The ID of the block.
 * @param {Object} row Row containing values.
 * @param {function} getValue How to get desired value.
 * @returns Is value Boolean?
 */
const tbIsBoolean = (blockId, row, getValue) => {
  return typeof getValue(row) === 'boolean'
}

/**
 * Check if value is a datetime.
 * @param {number} blockId The ID of the block.
 * @param {Object} row Row containing values.
 * @param {function} getValue How to get desired value.
 * @returns Is value numeric?
 */
const tbIsDateTime = (blockId, row, getValue) => {
  return getValue(row) instanceof Date
}

/**
 * Check if value is missing.
 * @param {number} blockId The ID of the block.
 * @param {Object} row Row containing values.
 * @param {function} getValue How to get desired value.
 * @returns Is value missing?
 */
const tbIsMissing = (blockId, row, getValue) => {
  return getValue(row) === MISSING
}

/**
 * Check if value is number.
 * @param {number} blockId The ID of the block.
 * @param {Object} row Row containing values.
 * @param {function} getValue How to get desired value.
 * @returns Is value numeric?
 */
const tbIsNumber = (blockId, row, getValue) => {
  return typeof getValue(row) === 'number'
}

/**
 * Check if value is string.
 * @param {number} blockId The ID of the block.
 * @param {Object} row Row containing values.
 * @param {function} getValue How to get desired value.
 * @returns Is value text?
 */
const tbIsText = (blockId, row, getValue) => {
  return typeof getValue(row) === 'string'
}

//--------------------------------------------------------------------------------

/*
 * Extract year from value.
 * @param {Object} row Row containing values.
 * @param {function} getValue How to get desired value.
 * @returns Year as number.
 */
const tbToYear = (row, getValue) => {
  const value = getValue(row)
  tbAssert(value instanceof Date,
           `Expected date object not "${value}"`)
  return value.getFullYear()
}

/**
 * Extract month from value.
 * @param {Object} row Row containing values.
 * @param {function} getValue How to get desired value.
 * @returns Month as number.
 */
const tbToMonth = (row, getValue) => {
  const value = getValue(row)
  tbAssert(value instanceof Date,
           `Expected date object not "${value}"`)
  return value.getMonth() + 1 // normalize to 1-12 to be consistent with days of month
}

/**
 * Extract day of month from value.
 * @param {Object} row Row containing values.
 * @param {function} getValue How to get desired value.
 * @returns Day of month as number.
 */
const tbToDay = (row, getValue) => {
  const value = getValue(row)
  tbAssert(value instanceof Date,
           `Expected date object not "${value}"`)
  return value.getDate()
}

/**
 * Extract day of week from value.
 * @param {Object} row Row containing values.
 * @param {function} getValue How to get desired value.
 * @returns Day of week as number
 */
const tbToWeekDay = (row, getValue) => {
  const value = getValue(row)
  tbAssert(value instanceof Date,
           `Expected date object not "${value}"`)
  return value.getDay()
}

/**
 * Extract hours from date value.
 * @param {Object} row Row containing values.
 * @param {function} getValue How to get desired value.
 * @returns Hours portion of value.
 */
const tbToHours = (row, getValue) => {
  const value = getValue(row)
  tbAssert(value instanceof Date,
           `Expected date object not "${value}"`)
  return value.getHours()
}

/**
 * Extract minutes from date value.
 * @param {Object} row Row containing values.
 * @param {function} getValue How to get desired value.
 * @returns Minutes portion of value.
 */
const tbToMinutes = (row, getValue) => {
  const value = getValue(row)
  tbAssert(value instanceof Date,
           `Expected date object not "${value}"`)
  return value.getMinutes()
}

/**
 * Extract seconds from date value.
 * @param {Object} row Row containing values.
 * @param {function} getValue How to get desired value.
 * @returns Seconds portion of value.
 */
const tbToSeconds = (row, getValue) => {
  const value = getValue(row)
  tbAssert(value instanceof Date,
           `Expected date object not "${value}"`)
  return value.getSeconds()
}

//--------------------------------------------------------------------------------

/**
 * Numeric value if legal or missing value if not.
 */
const safeValue = (value) => {
  return isFinite(value) ? value : MISSING
}

/**
 * Get a column's value from a row, failing if the column doesn't exist.
 * @param {Object} row The row to look in.
 * @param {string} column The field to look up.
 * @returns The value.
 */
const tbGet = (blockId, row, column) => {
  tbAssert(column in row,
           `[block ${blockId}] no such column "${column}" (have [${Object.keys(row).join(',')}])`)
  return row[column]
}

/**
 * Add two values.
 * @param {number} blockId The ID of the block.
 * @param {Object} row The row to get values from.
 * @param {function} getLeft How to get the left value from the row.
 * @param {function} getRight How to get the right value from the row.
 * @returns The sum.
 */
const tbAdd = (blockId, row, getLeft, getRight) => {
  const left = tbAssertNumber(getLeft(row))
  const right = tbAssertNumber(getRight(row))
  return ((left === MISSING) || (right === MISSING))
    ? MISSING
    : safeValue(left + right)
}

/**
 * Divide two values.
 * @param {number} blockId The ID of the block.
 * @param {Object} row The row to get values from.
 * @param {function} getLeft How to get the left value from the row.
 * @param {function} getRight How to get the right value from the row.
 * @returns The quotient.
 */
const tbDiv = (blockId, row, getLeft, getRight) => {
  const left = tbAssertNumber(getLeft(row))
  const right = tbAssertNumber(getRight(row))
  return ((left === MISSING) || (right === MISSING))
    ? MISSING
    : safeValue(left / right)
}

/**
 * Calculate an exponent.
 * @param {number} blockId The ID of the block.
 * @param {Object} row The row to get values from.
 * @param {function} getLeft How to get the left value from the row.
 * @param {function} getRight How to get the right value from the row.
 * @returns The exponentiated value.
 */
const tbExp = (blockId, row, getLeft, getRight) => {
  const left = tbAssertNumber(getLeft(row))
  const right = tbAssertNumber(getRight(row))
  return ((left === MISSING) || (right === MISSING))
    ? MISSING
    : safeValue(left ** right)
}

/**
 * Find the remainder of two values.
 * @param {number} blockId The ID of the block.
 * @param {Object} row The row to get values from.
 * @param {function} getLeft How to get the left value from the row.
 * @param {function} getRight How to get the right value from the row.
 * @returns The remainder.
 */
const tbMod = (blockId, row, getLeft, getRight) => {
  const left = tbAssertNumber(getLeft(row))
  const right = tbAssertNumber(getRight(row))
  return ((left === MISSING) || (right === MISSING))
    ? MISSING
    : safeValue(left % right)
}

/**
 * Multiply two values.
 * @param {number} blockId The ID of the block.
 * @param {Object} row The row to get values from.
 * @param {function} getLeft How to get the left value from the row.
 * @param {function} getRight How to get the right value from the row.
 * @returns The product.
 */
const tbMul = (blockId, row, getLeft, getRight) => {
  const left = tbAssertNumber(getLeft(row))
  const right = tbAssertNumber(getRight(row))
  return ((left === MISSING) || (right === MISSING))
    ? MISSING
    : safeValue(left * right)
}

/**
 * Negate a value.
 * @param {number} blockId The ID of the block.
 * @param {Object} row The row to get values from.
 * @param {function} getValue How to get the value from the row.
 * @returns The numerical negation.
 */
const tbNeg = (blockId, row, getValue) => {
  const value = tbAssertNumber(getValue(row))
  return (value === MISSING) ? MISSING : (- value)
}

/**
 * Subtract two values.
 * @param {number} blockId The ID of the block.
 * @param {Object} row The row to get values from.
 * @param {function} getLeft How to get the left value from the row.
 * @param {function} getRight How to get the right value from the row.
 * @returns The difference.
 */
const tbSub = (blockId, row, getLeft, getRight) => {
  const left = tbAssertNumber(getLeft(row))
  const right = tbAssertNumber(getRight(row))
  return ((left === MISSING) || (right === MISSING))
    ? MISSING
    : safeValue(left - right)
}

//--------------------------------------------------------------------------------

/**
 * Logical conjunction of two values.
 * @param {number} blockId The ID of the block.
 * @param {Object} row The row to get values from.
 * @param {function} getLeft How to get the left value from the row.
 * @param {function} getRight How to get the right value from the row.
 * @returns The conjunction.
 */
const tbAnd = (blockId, row, getLeft, getRight) => {
  const left = getLeft(row)
  const right = getRight(row)
  return left && right
}

/**
 * Logical negation of a value.
 * @param {number} blockId The ID of the block.
 * @param {Object} row The row to get values from.
 * @param {function} getValue How to get the value from the row.
 * @returns The logical conjunction.
 */
const tbNot = (blockId, row, getValue) => {
  const value = getValue(row)
  return (value === MISSING) ? MISSING : ((! value) ? true : false)
}

/**
 * Logical disjunction of two values.
 * @param {number} blockId The ID of the block.
 * @param {Object} row The row to get values from.
 * @param {function} getLeft How to get the left value from the row.
 * @param {function} getRight How to get the right value from the row.
 * @returns The disjunction.
 */
const tbOr = (blockId, row, getLeft, getRight) => {
  const left = getLeft(row)
  const right = getRight(row)
  return left || right
}

/**
 * Choosing a value based on a logical condition.
 * @param {number} blockId The ID of the block.
 * @param {Object} row The row to get values from.
 * @param {function} getCond How to get the condition's value.
 * @param {function} getLeft How to get the left value from the row.
 * @param {function} getRight How to get the right value from the row.
 * @returns The left (right) value if the condition is true (false).
 */

const tbIfElse = (rowId, row, getCond, getLeft, getRight) => {
  const cond = getCond(row)
  return (cond === MISSING)
    ? MISSING
    : (cond ? getLeft(row) : getRight(row))
}

//--------------------------------------------------------------------------------

/**
 * Strict greater than.
 * @param {number} blockId The ID of the block.
 * @param {Object} row The row to get values from.
 * @param {function} getLeft How to get the left value from the row.
 * @param {function} getRight How to get the right value from the row.
 * @returns The comparison's result.
 */
const tbGt = (blockId, row, getLeft, getRight) => {
  const left = getLeft(row)
  const right = getRight(row)
  tbAssertTypeEqual(left, right)
  return ((left === MISSING) || (right === MISSING))
    ? MISSING
    : (left > right)
}

/**
 * Greater than or equal.
 * @param {number} blockId The ID of the block.
 * @param {Object} row The row to get values from.
 * @param {function} getLeft How to get the left value from the row.
 * @param {function} getRight How to get the right value from the row.
 * @returns The comparison's result.
 */
const tbGeq = (blockId, row, getLeft, getRight) => {
  const left = getLeft(row)
  const right = getRight(row)
  tbAssertTypeEqual(left, right)
  return ((left === MISSING) || (right === MISSING))
    ? MISSING
    : (left >= right)
}

/**
 * Equality.
 * @param {number} blockId The ID of the block.
 * @param {Object} row The row to get values from.
 * @param {function} getLeft How to get the left value from the row.
 * @param {function} getRight How to get the right value from the row.
 * @returns The comparison's result.
 */
const tbEq = (blockId, row, getLeft, getRight) => {
  const left = getLeft(row)
  const right = getRight(row)
  tbAssertTypeEqual(left, right)
  return ((left === MISSING) || (right === MISSING))
    ? MISSING
    : (left === right)
}

/**
 * Inequality.
 * @param {number} blockId The ID of the block.
 * @param {Object} row The row to get values from.
 * @param {function} getLeft How to get the left value from the row.
 * @param {function} getRight How to get the right value from the row.
 * @returns The comparison's result.
 */
const tbNeq = (blockId, row, getLeft, getRight) => {
  const left = getLeft(row)
  const right = getRight(row)
  tbAssertTypeEqual(left, right)
  return ((left === MISSING) || (right === MISSING))
    ? MISSING
    : (left !== right)
}

/**
 * Less than or equal.
 * @param {number} blockId The ID of the block.
 * @param {Object} row The row to get values from.
 * @param {function} getLeft How to get the left value from the row.
 * @param {function} getRight How to get the right value from the row.
 * @returns The comparison's result.
 */
const tbLeq = (blockId, row, getLeft, getRight) => {
  const left = getLeft(row)
  const right = getRight(row)
  tbAssertTypeEqual(left, right)
  return ((left === MISSING) || (right === MISSING))
    ? MISSING
    : (left <= right)
}

/**
 * Strictly less than.
 * @param {number} blockId The ID of the block.
 * @param {Object} row The row to get values from.
 * @param {function} getLeft How to get the left value from the row.
 * @param {function} getRight How to get the right value from the row.
 * @returns The comparison's result.
 */
const tbLt = (blockId, row, getLeft, getRight) => {
  const left = getLeft(row)
  const right = getRight(row)
  tbAssertTypeEqual(left, right)
  return ((left === MISSING) || (right === MISSING))
    ? MISSING
    : (left < right)
}

//--------------------------------------------------------------------------------

/**
<<<<<<< HEAD
 * Generate a uniform random value.
 * @param {number} blockId The ID of the block.
 * @param {number} low The low end of the range.
 * @param {number} high The high end of the range.
 * @returns A uniform random value.
 */
const tbUniform = (blockId, low, high) => {
  tbAssert(low <= high, `[block ${blockId}] low value ${low} must be less than high value ${high}`)
  return stdlib.random.base.uniform(low, high)
}

/**
 * Generate a normal random value.
 * @param {number} blockId The ID of the block.
 * @param {number} mean The mean of the distribution.
 * @param {number} stdDev The standard deviation of the distribution.
 * @returns A normal random value.
 */
const tbNormal = (blockId, mean, stdDev) => {
  tbAssert(stdDev >= 0, `[block ${blockId}] standard deviation ${stdDev} must be non-negative`)
  return stdlib.random.base.normal(mean, stdDev)
}

/**
 * Generate an exponential random value.
 * @param {number} blockId The ID of the block.
 * @param {number} rate The rate of the distribution.
 * @returns An exponential random value.
 */
const tbExponential = (blockId, rate) => {
  tbAssert(rate > 0, `[block ${blockId}] rate ${rate} must be positive`)
  return stdlib.random.base.exponential(rate)
=======
 * One-sample Z-test.
 */

const tbZTestOneSample = (stdlib, dataframe, blockId, parameters, columns) => {
  const {mean, std_dev, significance} = parameters
  const col = columns[0]
  const samples = dataframe.data.map(row => row[col])
  const result = stdlib.stats.ztest(samples, sigma=std_dev,
                                    {mu: mean, alpha: significance})
  return result
>>>>>>> 7e8e905d
}

//--------------------------------------------------------------------------------

/**
 * Store a dataframe.
 */
class TidyBlocksDataFrame {

  /**
   * Construct a new dataframe.
   * @param {Object[]} values The initial values (aliased).
   */
  constructor (values, oldColumns=null) {
    this.data = values
    this.columns = this._makeColumns(values, oldColumns)
  }

  //------------------------------------------------------------------------------

  /**
   * Drop columns.
   * @param {string[]} columns The names of the columns to discard.
   * @returns A new dataframe.
   */
  drop (blockId, columns) {
    tbAssert(columns.length !== 0,
             `[block ${blockId}] no columns specified for drop`)
    tbAssert(this.hasColumns(columns),
             `[block ${blockId}] unknown column(s) [${columns}] in drop`)
    const keep = Array.from(this.columns).filter(c => (! columns.includes(c)))
    return this.select(blockId, keep)
  }

  /**
   * Filter rows, keeping those that pass a test.
   * @param {function} op How to test rows.
   * @returns A new dataframe.
   */
  filter (blockId, op) {
    tbAssert(op, `[block ${blockId}] no operator for filter`)
    const newData = this.data.filter(row => {
      return op(row)
    })
    const newColumns = this._makeColumns(newData, this.columns)
    return new TidyBlocksDataFrame(newData, newColumns)
  }

  /**
   * Group by the values in a column, storing the result in a new grouping column.
   * @param {string[]} columns The columns that determine groups.
   * @returns A new dataframe.
   */
  groupBy (blockId, columns) {
    tbAssert(columns.length > 0,
             `[block ${blockId}] empty column name(s) for grouping`)
    tbAssert(this.hasColumns(columns),
             `[block ${blockId}] unknown column(s) ${columns} in groupBy`)
    tbAssert(columns.length === (new Set(columns)).size,
             `[block ${blockId}] duplicate column(s) in [${columns}] in groupBy`)
    const seen = new Map()
    let nextGroupId = 0
    const groupedData = this.data.map(row => {
      const thisGroupId = this._makeGroupId(blockId, seen, row, columns, nextGroupId)
      if (thisGroupId === nextGroupId) {
        nextGroupId += 1
      }
      const newRow = {...row}
      newRow[GROUPCOL] = thisGroupId
      return newRow
    })
    const newColumns = this._makeColumns(groupedData, this.columns, {add: [GROUPCOL]})
    return new TidyBlocksDataFrame(groupedData, newColumns)
  }

  /**
   * Create a new column by operating on existing columns.
   * @param {string} newName New column's name.
   * @param {function} op How to create new values from a row.
   * @returns A new dataframe.
   */
  mutate (blockId, newName, op) {
    tbAssert(newName,
             `[block ${blockId}] empty new column name for mutate`)
    tbAssert(typeof op === 'function',
             `[block ${blockId}] new value is not a function`)
    const newData = this.data.map(row => {
      const newRow = {...row}
      newRow[newName] = op(row)
      return newRow
    })
    const newColumns = this._makeColumns(newData, this.columns, {add: [newName]})
    return new TidyBlocksDataFrame(newData, newColumns)
  }

  /**
   * Select columns.
   * @param {string[]} columns The names of the columns to keep.
   * @returns A new dataframe.
   */
  select (blockId, columns) {
    tbAssert(columns.length > 0,
             `[block ${blockId}] no columns specified for select`)
    tbAssert(this.hasColumns(columns),
             `[block ${blockId}] unknown column(s) [${columns}] in select`)
    const newData = this.data.map(row => {
      const result = {}
      columns.forEach(key => {
        result[key] = tbGet(blockId, row, key)
      })
      return result
    })
    return new TidyBlocksDataFrame(newData, columns)
  }

  /**
   * Sort data by values in specified columns.
   * @param {string[]} columns Names of columns to sort by.
   * @returns New data frame with sorted data.
   */
  sort (blockId, columns, reverse) {
    tbAssert(columns.length > 0,
             `[block ${blockId}] no columns specified for sort`)
    tbAssert(this.hasColumns(columns),
             `[block ${blockId}] unknown column(s) [${columns}] in sort`)
    const result = [...this.data]
    result.sort((left, right) => {
      return columns.reduce((soFar, col) => {
        if (soFar !== 0) {
          return soFar
        }
        if (left[col] < right[col]) {
          return -1
        }
        if (left[col] > right[col]) {
          return 1
        }
        return 0
      }, 0)
    })
    if (reverse) {
      result.reverse()
    }
    return new TidyBlocksDataFrame(result, this.columns)
  }

  /**
   * Summarize values (possibly grouped).
   * @param {string} operations A list of [blockId, function, columnName] pairs.
   * @return A new dataframe.
   */
  summarize (blockId, ...operations) {
    // Check column names.
    operations.forEach(([subBlockId, func, sourceColumn]) => {
      subBlockId = (subBlockId === undefined) ? blockId : subBlockId
      tbAssert(sourceColumn,
               `[block ${subBlockId}] no column specified for summarize`)
      tbAssert(this.hasColumns(sourceColumn),
               `[block ${subBlockId}] unknown column "${sourceColumn}" in summarize`)
    })

    // Summarize operation by operation.
    const newData = this.data.map(row => {return {...row}})
    const newColumnNames = []
    operations.forEach(([subBlockId, func, sourceColumn]) => {
      subBlockId = (subBlockId === undefined) ? blockId : subBlockId
      const destColumn = `${sourceColumn}_${func.colName}`
      newColumnNames.push(destColumn)
      this._summarizeColumn(newData, subBlockId, func, sourceColumn, destColumn)
    })

    // Create new dataframe.
    return new TidyBlocksDataFrame(newData, newColumnNames)
  }

  /**
   * Remove grouping if present.
   * @returns A new dataframe.
   */
  ungroup (blockId) {
    tbAssert(this.hasColumns(GROUPCOL),
             `[block ${blockId}] cannot ungroup data that is not grouped`)
    const newData = this.data.map(row => {
      row = {...row}
      delete row[GROUPCOL]
      return row
    })
    const newColumns = this._makeColumns(newData, this.columns, {remove: [GROUPCOL]})
    return new TidyBlocksDataFrame(newData, newColumns)
  }

  /**
   * Select rows with unique values in columns.
   * @param {string[]} columns The names of the columns to use for uniqueness test.
   * @returns A new dataframe.
   */
  unique (blockId, columns) {
    tbAssert(columns.length > 0,
             `[block ${blockId}] no columns specified for select`)
    tbAssert(this.hasColumns(columns),
             `[block ${blockId}] unknown column(s) [${columns}] in select`)
    const seen = new Map()
    const newData = []
    this.data.forEach(row => this._findUnique(blockId, seen, newData, row, columns))
    return new TidyBlocksDataFrame(newData, columns)
  }

  //------------------------------------------------------------------------------

  /**
   * Notify the pipeline manager that this pipeline has completed so that downstream joins can run.
   * Note that this function is called at the end of a pipeline, so it does not return 'this' to support method chaining.
   * @param {function} notifyFxn Callback functon to do notification (to decouple this class from the manager).
   * @param {string} name Name of this pipeline.
   */
  notify (notifyFxn, name) {
    notifyFxn(name, this)
  }

  /**
   * Join two tables on equality between values in specified columns.
   * @param {function} getDataFxn How to look up data by name.
   * @param {string} leftFrame Notification name of left table to join.
   * @param {string} leftColumn Name of column from left table.
   * @param {string} rightFrame Notification name of right table to join.
   * @param {string} rightColumn Name of column from right table.
   * @returns A new dataframe.
   */
  join (getDataFxn, leftFrameName, leftColumn, rightFrameName, rightColumn) {

    const leftFrame = getDataFxn(leftFrameName)
    tbAssert(leftFrame.hasColumns(leftColumn),
             `left table does not have column ${leftColumn}`)
    const rightFrame = getDataFxn(rightFrameName)
    tbAssert(rightFrame.hasColumns(rightColumn),
             `right table does not have column ${rightColumn}`)

    const result = []
    for (let leftRow of leftFrame.data) { 
      for (let rightRow of rightFrame.data) { 
        if (leftRow[leftColumn] === rightRow[rightColumn]) {
          const row = {}
          row[JOINCOL] = leftRow[leftColumn]
          this._addFields(row, leftFrameName, leftRow, leftColumn)
          this._addFields(row, rightFrameName, rightRow, rightColumn)
          result.push(row)
        }
      }
    }

    const newColumns = []
    this._addColumnsExcept(newColumns, leftFrameName, leftFrame.columns, leftColumn)
    this._addColumnsExcept(newColumns, rightFrameName, rightFrame.columns, rightColumn)

    return new TidyBlocksDataFrame(result, newColumns)
  }

  /**
   * Concatenate selected columns from two tables.
   * @param {function} getDataFxn How to look up data by name.
   * @param {string} leftFrame Notification name of left table to join.
   * @param {string} leftColumn Name of column from left table.
   * @param {string} rightFrame Notification name of right table to join.
   * @param {string} rightColumn Name of column from right table.
   * @returns A new dataframe.
   */
  concatenate (getDataFxn, leftFrameName, leftColumn, rightFrameName, rightColumn) {

    const leftFrame = getDataFxn(leftFrameName)
    tbAssert(leftFrame.hasColumns(leftColumn),
             `left table does not have column ${leftColumn}`)
    const rightFrame = getDataFxn(rightFrameName)
    tbAssert(rightFrame.hasColumns(rightColumn),
             `right table does not have column ${rightColumn}`)
    if ((leftFrame.data.length > 0) && (rightFrame.data.length > 0)) {
      const leftValue = leftFrame.data[0][leftColumn]
      const rightValue = rightFrame.data[0][rightColumn]
      tbAssertTypeEqual(leftValue, rightValue)
    }

    const result = []
    for (let row of leftFrame.data) {
      result.push({table: leftFrameName, value: row[leftColumn]})
    }
    for (let row of rightFrame.data) {
      result.push({table: rightFrameName, value: row[rightColumn]})
    }
    
    return new TidyBlocksDataFrame(result)
  }

  /**
   * Put two tables beside each other, extending as needed with missing values.
   * @param {function} getDataFxn How to look up data by name.
   * @param {string} leftFrame Notification name of left table to join.
   * @param {string} rightFrame Notification name of right table to join.
   * @returns A new dataframe.
   */
  beside (getDataFxn, leftFrameName, rightFrameName) {

    const leftFrame = getDataFxn(leftFrameName)
    const rightFrame = getDataFxn(rightFrameName)

    const numRows = Math.max(leftFrame.data.length, rightFrame.data.length)
    const filler = {}
    if (leftFrame.data.length < numRows) {
      for (let column of leftFrame.columns) {
        filler[column] = undefined
      }
    }
    else if (rightFrame.data.length < numRows) {
      for (let column of rightFrame.columns) {
        filler[column] = undefined
      }
    }

    const newRows = []
    for (let i=0; i<numRows; i+=1) {
      const row = {}
      this._addFields(row, leftFrameName,
                      (i < leftFrame.data.length) ? leftFrame.data[i] : filler)
      this._addFields(row, rightFrameName,
                      (i < rightFrame.data.length) ? rightFrame.data[i] : filler)
      newRows.push(row)
    }

    const newColumns = []
    this._addColumnsExcept(newColumns, leftFrameName, leftFrame.columns)
    this._addColumnsExcept(newColumns, rightFrameName, rightFrame.columns)

    return new TidyBlocksDataFrame(newRows, newColumns)
  }

  //------------------------------------------------------------------------------

  /**
   * Call a plotting function. This is in this class to support method chaining
   * and to decouple this class from the real plotting functions so that tests
   * will run.
   * Note that this function is called at the end of a pipeline, so it does not return 'this' to support method chaining.
   * @param {object} environment Connection to the outside world.
   * @param {object} spec Vega-Lite specification with empty 'values' (filled in here with actual data before plotting).
   */
  plot (environment, spec) {
    environment.displayFrame(this)
    if (Object.keys(spec).length !== 0) {
      spec.data.values = this.data
      environment.displayPlot(spec)
    }
  }

  //------------------------------------------------------------------------------

  /**
   * Run a statistical test and return this dataframe unmodified.
   * @param {object} environment The execution environment.
   * @param {number} blockId The ID of the block.
   * @param {function} testFunc What statistical test function to call.
   * @param {object} parameters Lookup table of single-arg functions for getting parameters.
   * @param {object[]} columns Lookup functions for columns.
   * @returns This object.
   */
  test (environment, blockId, testFunc, parameters, ...columns) {
    tbAssert(this.hasColumns(columns),
             `[block ${blockId}] unknown column(s) ${columns} in tbbZTestOneSample`)
    const result = testFunc(environment.stdlib, this, blockId, parameters, columns)
    environment.displayError(result.print())
    return this
  }

  //------------------------------------------------------------------------------

  /**
   * Test whether the dataframe has the specified columns.
   * @param {string[]} names Names of column to check for.
   * @returns {Boolean} Are columns present?
   */
  hasColumns (names) {
    if (typeof names === 'string') {
      names = [names]
    }
    return names.every(n => (this.columns.has(n)))
  }

  /**
   * Convert columns to numeric values.
   * @param {string[]} columns The names of the columns to convert.
   * @returns This object.
   */
  toNumber (blockId, columns) {
    this.data.forEach(row => {
      columns.forEach(col => {
        row[col] = parseFloat(tbGet(blockId, row, col))
      })
    })
    return this
  }

  //------------------------------------------------------------------------------

  //
  // Add fields to object except the join field.
  //
  _addFields (result, tableName, row, exceptName=undefined) {
    Object.keys(row)
      .filter(key => (key != exceptName))
      .forEach(key => {result[`${tableName}_${key}`] = row[key]})
  }

  //
  // Add columns to column list except the join column.
  //
  _addColumnsExcept (result, tableName, columns, exceptName=undefined) {
    columns.forEach(col => {
      if (col != exceptName) {
        result.push(`${tableName}_${col}`)
      }
    })
    return result
  }

  //
  // Create columns for new table from data, existing columns, and explict add/remove lists.
  //
  _makeColumns (data, oldColumns, extras={}) {
    const result = new Set()

    // Trust the data if there is some.
    if (data.length > 0) {
      Object.keys(data[0]).forEach(key => result.add(key))
    }

    // Construct.
    else {
      if (oldColumns) {
        oldColumns.forEach(name => result.add(name))
      }
      if ('add' in extras) {
        extras.add.forEach(name => result.add(name))
      }
      if ('remove' in extras) {
        extras.remove.forEach(name => result.remove(name))
      }
    }

    return result
  }

  //
  // Recurse down a list of column names to find or construct a group ID.
  //
  _makeGroupId (blockId, seen, row, columns, nextGroupId) {
    const thisValue = tbGet(blockId, row, columns[0])
    const otherColumns = columns.slice(1)
    if (seen.has(thisValue)) {
      if (otherColumns.length === 0) {
        return seen.get(thisValue)
      }
      else {
        const subMap = seen.get(thisValue)
        return this._makeGroupId(blockId, subMap, row, otherColumns, nextGroupId)
      }
    }
    else {
      if (otherColumns.length === 0) {
        seen.set(thisValue, nextGroupId)
        return nextGroupId
      }
      else {
        const subMap = new Map()
        seen.set(thisValue, subMap)
        return this._makeGroupId(blockId, subMap, row, otherColumns, nextGroupId)
      }
    }
  }

  //
  // Summarize a single column in place.
  //
  _summarizeColumn (data, blockId, func, sourceColumn, destColumn) {
    // Divide values into groups.
    const groups = new Map()
    data.forEach(row => {
      const groupId = (GROUPCOL in row) ? row[GROUPCOL] : null
      if (! groups.has(groupId)) {
        groups.set(groupId, [])
      }
      groups.get(groupId).push(row)
    })

    // Summarize each group.
    for (let groupId of groups.keys()) {
      const result = func(groups.get(groupId), sourceColumn)
      groups.set(groupId, result)
    }

    // Paste back in each row.
    data.forEach(row => {
      const groupId = (GROUPCOL in row) ? row[GROUPCOL] : null
      row[destColumn] = groups.get(groupId)
    })
  }

  //
  // Find unique values across multiple columns.
  //
  _findUnique (blockId, seen, newData, row, columns) {
    const thisValue = tbGet(blockId, row, columns[0])
    const otherColumns = columns.slice(1)
    if (otherColumns.length === 0) {
      if (! seen.has(thisValue)) {
        seen.set(thisValue, true)
        newData.push(row)
      }
    }
    else {
      if (! seen.has(thisValue)) {
        seen.set(thisValue, new Map())
      }
      this._findUnique(blockId, seen.get(thisValue), newData, row, otherColumns)
    }
  }
}

//--------------------------------------------------------------------------------

/**
 * Manage execution of all data pipelines.
 */
class TidyBlocksManagerClass {

  /**
   * Create manager.
   */
  constructor () {
    this.reset()
  }

  /**
   * Record a newly-created block and add the ID to its tooltip.
   * @param {block} block Newly-created block.
   */
  addNewBlock (block) {
    block.tbId = this.nextBlockId
    block.tooltip = `[${block.tbId}] ${block.tooltip}`
    this.blocks.set(this.nextBlockId, block)
    this.nextBlockId += 1
  }

  /**
   * Get the number of blocks that have been created (including ones that have
   * now been deleted).
   */
  getNumBlocks () {
    return this.blocks.size
  }

  /**
   * Get a block by serial number.
   * @param {number} blockId Serial number of block.
   * @returns {block} The block or null.
   */
  getBlock (blockId) {
    return this.blocks.has(blockId) ? this.blocks.get(blockId) : null
  }

  /**
   * Get the output of a completed pipeline.
   * @param {string} name Name of completed pipeline.
   * @return TidyBlocksDataFrame.
   */
  getResult (name) {
    return this.results.get(name)
  }

  /**
   * Notify the manager that a named pipeline has finished running.
   * This enqueues pipeline functions to run if their dependencies are satisfied.
   * @param {string} name Name of the pipeline that just completed.
   * @param {Object} dataFrame The TidyBlocksDataFrame produced by the pipeline.
   */
  notify (name, dataFrame) {
    this.results.set(name, dataFrame)
    this.waiting.forEach((dependencies, func) => {
      dependencies.delete(name)
      if (dependencies.size === 0) {
        this.queue.push(func)
      }
    })
  }

  /**
   * Register a new pipeline function with what it depends on and what it produces.
   * @param {string[]} depends Names of things this pipeline depends on (if it starts with a join).
   * @param {function} func Function encapsulating pipeline to run.
   * @param {function} produces Name of this pipeline (used to trigger things waiting for it).
   */
  register (depends, func, produces) {
    if (depends.length == 0) {
      this.queue.push(func)
    }
    else {
      this.waiting.set(func, new Set(depends))
    }
  }

  /**
   * Reset internal state.
   */
  reset () {
    this.queue = []
    this.waiting = new Map()
    this.results = new Map()
    this.blocks = new Map()
    this.nextBlockId = 0
  }

  /**
   * Run all pipelines in an order that respects dependencies.
   * This depends on `notify` to add pipelines to the queue.
   * @param {object} environment How to interact with the outside world.
   */
  run (environment) {
    environment.displayError('') // clear legacy errors
    try {
      let code = environment.getCode()
      if (! code.includes(TIDYBLOCKS_START)) {
        throw new Error('pipeline does not have a valid start block')
      }
      code = fixCode(code)
      eval(code)
      while (this.queue.length > 0) {
        const func = this.queue.shift()
        func()
      }
    }
    catch (err) {
      environment.displayError(err.message)
    }
  }
}

/**
 * Singleton instance of manager.
 */
const TidyBlocksManager = new TidyBlocksManagerClass()

//--------------------------------------------------------------------------------

// Make this file require'able if running from the command line.
if (typeof module !== 'undefined') {
  module.exports = {
    MISSING,
    GROUPCOL,
    JOINCOL,
    csv2TidyBlocksDataFrame,
    registerPrefix,
    registerSuffix,
    TidyBlocksDataFrame,
    TidyBlocksManager
  }
}<|MERGE_RESOLUTION|>--- conflicted
+++ resolved
@@ -778,7 +778,6 @@
 //--------------------------------------------------------------------------------
 
 /**
-<<<<<<< HEAD
  * Generate a uniform random value.
  * @param {number} blockId The ID of the block.
  * @param {number} low The low end of the range.
@@ -811,10 +810,17 @@
 const tbExponential = (blockId, rate) => {
   tbAssert(rate > 0, `[block ${blockId}] rate ${rate} must be positive`)
   return stdlib.random.base.exponential(rate)
-=======
+}
+
+/*
  * One-sample Z-test.
- */
-
+ * @param stdlib Standard math library.
+ * @param dataframe Dataframe being operated on.
+ * @param {number} blockId The ID of the block.
+ * @param {object} parameters The parameters for the test.
+ * @param columns A list of column names (must be of length 1).
+ * @returns Result object from test.
+ */
 const tbZTestOneSample = (stdlib, dataframe, blockId, parameters, columns) => {
   const {mean, std_dev, significance} = parameters
   const col = columns[0]
@@ -822,7 +828,6 @@
   const result = stdlib.stats.ztest(samples, sigma=std_dev,
                                     {mu: mean, alpha: significance})
   return result
->>>>>>> 7e8e905d
 }
 
 //--------------------------------------------------------------------------------
