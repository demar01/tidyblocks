/**
 * Prefix and suffix for well-formed pipelines.
 */
const TIDYBLOCKS_START = '/* tidyblocks start */'
const TIDYBLOCKS_END = '/* tidyblocks end */'

/**
 * Value to indicate missing values.
 */
const MISSING = undefined

/**
 * Turn block of CSV text into TidyBlocksDataFrame. The parser argument should be Papa.parse;
 * it is passed in here so that this file can be loaded both in the browser and for testing.
 * @param {string} text Text to parse.
 * @param {function} parser Function to turn CSV text into array of objects.
 * @returns New dataframe with sanitized column headers.
 */
const csv2TidyBlocksDataFrame = (text, parser) => {

  const seen = new Map() // global to transformHeader
  const transformHeader = (name) => {
    // Simple character fixes.
    name = name
      .trim()
      .replace(/ /g, '_')
      .replace(/[^A-Za-z0-9_]/g, '')

    // Ensure header is not empty after character fixes.
    if (name.length === 0) {
      name = 'EMPTY'
    }

    // Name must start with underscore or letter.
    if (! name.match(/^[_A-Za-z]/)) {
      name = `_${name}`
    }

    // Name must be unique.
    if (seen.has(name)) {
      const serial = seen.get(name) + 1
      seen.set(name, serial)
      name = `${name}_${serial}`
    }
    else {
      seen.set(name, 0)
    }

    return name
  }

  const result = parser(
    text.trim(),
    {
      dynamicTyping: true,
      header: true,
      skipEmptyLines: true,
      transformHeader: transformHeader
    }
  )
  return new TidyBlocksDataFrame(result.data)
}

/**
 * Get the prefix for registering blocks.
 * @param {string} fill Comma-separated list of quoted strings identifying pipelines to wait for.
 * @returns {string} Text to insert into generated code.
 */
const registerPrefix = (fill) => {
  return `${TIDYBLOCKS_START} TidyBlocksManager.register([${fill}], () => {`
}

/**
 * Get the suffix for registering blocks.
 * @param {string} fill Single quoted string identifying pipeline produced.
 * @returns {string} Text to insert into generated code.
 */
const registerSuffix = (fill) => {
  return `}, [${fill}]) ${TIDYBLOCKS_END}`
}

/**
 * Fix up runnable code if it isn't properly terminated yet.
 * @param {string} code Pipeline code to be terminated if necessary.
 */
const fixCode = (code) => {
  if (! code.endsWith(TIDYBLOCKS_END)) {
    const suffix = registerSuffix('')
    code += `.plot(environment, {}) ${suffix}`
  }
  return code
}

//--------------------------------------------------------------------------------

/**
 * Raise exception if a condition doesn't hold.
 * @param {Boolean} check Condition that must be true.
 * @param {string} message What to say if it isn't.
 */
const tbAssert = (check, message) => {
  if (! check) {
    throw new Error(message)
  }
}

/**
 * Check that a value is numeric.
 * @param value What to check.
 * @returns The input value if it passes the test.
 */
const tbAssertNumber = (value) => {
  tbAssert((value === MISSING) || (typeof value === 'number'),
           `Value ${value} is not missing or a number`)
  return value
}

/**
 * Check that the types of two values are the same.
 * @param left One of the values.
 * @param right The other value.
 */
const tbAssertTypeEqual = (left, right) => {
  tbAssert((left === MISSING) || (right === MISSING) || (typeof left === typeof right),
           `Values ${left} and ${right} have different types`)
}

//--------------------------------------------------------------------------------

/**
 * Count number of values (colname property used in summarization).
 * @param {Array} rows The rows containing values.
 * @param {string} col The column of interest.
 * @return {number} Number of values.
 */
const tbCount = (rows, col) => {
  return rows.length
}
tbCount.colName = 'count'

/**
 * Find maximum value (colname property used in summarization).
 * @param {Array} rows The rows containing values.
 * @param {string} col The column of interest.
 * @return {number} Maximum value.
 */
const tbMax = (rows, col) => {
  return (rows.length === 0)
    ? MISSING
    : rows.reduce((soFar, row) => (row[col] > soFar) ? row[col] : soFar,
                  rows[0][col])
}
tbMax.colName = 'max'

/**
 * Find mean value (colname property used in summarization).
 * @param {Array} rows The rows containing values.
 * @param {string} col The column of interest.
 * @return {number} Mean value.
 */
const tbMean = (rows, col) => {
  return (rows.length === 0)
    ? MISSING
    : rows.reduce((total, row) => total + row[col], 0) / rows.length
}
tbMean.colName = 'mean'

/**
 * Find median value (colname property used in summarization).
 * @param {Array} rows The rows containing values.
 * @param {string} col The column of interest.
 * @return {number} Median value.
 */
const tbMedian = (rows, col) => {
  if (rows.length === 0) {
    return MISSING
  }
  else {
    const temp = [...rows]
    rows.sort((left, right) => {
      if (left[col] < right[col]) {
        return -1
      }
      else if (left[col] > right[col]) {
        return 1
      }
      return 0
    })
    return temp[Math.floor(rows.length / 2)][col]
  }
}
tbMedian.colName = 'median'

/**
 * Find minimum value (colname property used in summarization).
 * @param {Array} rows The rows containing values.
 * @param {string} col The column of interest.
 * @return {number} Minimum value.
 */
const tbMin = (rows, col) => {
  return (rows.length === 0)
    ? MISSING
    : rows.reduce((soFar, row) => (row[col] < soFar) ? row[col] : soFar,
                 rows[0][col])
}
tbMin.colName = 'min'

/**
 * Find standard deviation (colname property used in summarization).
 * @param {Array} rows The rows containing values.
 * @param {string} col The column of interest.
 * @return {number} Standard deviation.
 */
const tbStd = (rows, col) => {
  return Math.sqrt(tbVariance(rows, col))
}
tbStd.colName = 'std'

/**
 * Find sum (colname property used in summarization).
 * @param {Array} rows The rows containing values.
 * @param {string} col The column of interest.
 * @return {number} Total.
 */
const tbSum = (rows, col) => {
  return rows.reduce((total, row) => total + row[col], 0)
}
tbSum.colName = 'sum'

/**
 * Find variance (colname property used in summarization).
 * @param {Array} rows The rows containing values.
 * @param {string} col The column of interest.
 * @return {number} Variance.
 */
const tbVariance = (rows, col) => {
  if (rows.length === 0) {
    return MISSING
  }
  const m = tbMean(rows, col)
  const squareDiffs = rows.map(row => ({col: (row[col] - m) ** 2}))
  return tbMean(squareDiffs, col)
}
tbVariance.colName = 'variance'

//--------------------------------------------------------------------------------

/**
 * Convert row value to Boolean.
 * @param {number{ blockId which block this is.
 * @param {Object} row Row containing values.
 * @param {function} getValue How to get desired value.
 * @returns Boolean value.
 */
const tbToBoolean = (blockId, row, getValue) => {
  const value = getValue(row)
  return (value === MISSING)
    ? MISSING
    : (value ? true : false)
}

/**
 * Convert row value to datetime.
 * @param {number{ blockId which block this is.
 * @param {Object} row Row containing values.
 * @param {function} getValue How to get desired value (must be string).
 * @returns Date object.
 */
const tbToDatetime = (blockId, row, getValue) => {
  const value = getValue(row)
  if (value === MISSING) {
    return MISSING
  }
  let result = new Date(value)
  if ((typeof result === 'object') && (result.toString() === 'Invalid Date')) {
    result = MISSING
  }
  return result
}

/**
 * Convert row value to number.
 * @param {number{ blockId which block this is.
 * @param {Object} row Row containing values.
 * @param {function} getValue How to get desired value.
 * @returns Numeric value.
 */
const tbToNumber = (blockId, row, getValue) => {
  let value = getValue(row)
  if (value === MISSING) {
    // keep as is
  }
  else if (typeof value == 'boolean') {
    value = value ? 1 : 0
  }
  else if (typeof value == 'string') {
    value = parseFloat(value)
  }
  return value
}

/**
 * Convert row value to string.
 * @param {number{ blockId which block this is.
 * @param {Object} row Row containing values.
 * @param {function} getValue How to get desired value.
 * @returns String value.
 */
const tbToString = (blockId, row, getValue) => {
  let value = getValue(row)
  if (value === MISSING) {
    // keep as is
  }
  else if (typeof value !== 'string') {
    value = `${value}`
  }
  return value
}

//--------------------------------------------------------------------------------

/**
 * Check if value is Boolean.
 * @param {number} blockId The ID of the block.
 * @param {Object} row Row containing values.
 * @param {function} getValue How to get desired value.
 * @returns Is value Boolean?
 */
const tbIsBoolean = (blockId, row, getValue) => {
  return typeof getValue(row) === 'boolean'
}

/**
 * Check if value is a date.
 * @param {number} blockId The ID of the block.
 * @param {Object} row Row containing values.
 * @param {function} getValue How to get desired value.
 * @returns Is value numeric?
 */
const tbIsDate = (blockId, row, getValue) => {
  return getValue(row) instanceof Date
}

/**
 * Check if value is missing.
 * @param {number} blockId The ID of the block.
 * @param {Object} row Row containing values.
 * @param {function} getValue How to get desired value.
 * @returns Is value missing?
 */
const tbIsMissing = (blockId, row, getValue) => {
  return getValue(row) === MISSING
}

/**
 * Check if value is number.
 * @param {number} blockId The ID of the block.
 * @param {Object} row Row containing values.
 * @param {function} getValue How to get desired value.
 * @returns Is value numeric?
 */
const tbIsNumber = (blockId, row, getValue) => {
  return typeof getValue(row) === 'number'
}

/**
 * Check if value is string.
 * @param {number} blockId The ID of the block.
 * @param {Object} row Row containing values.
 * @param {function} getValue How to get desired value.
 * @returns Is value string?
 */
const tbIsString = (blockId, row, getValue) => {
  return typeof getValue(row) === 'string'
}

//--------------------------------------------------------------------------------

/*
 * Convert string to date object using format.
 * @param {number} blockId The ID of the block.
 * @param {Object} row Row containing values.
 * @param {string} format Format to use for parsing (FIXME: IGNORED UNTIL WE CAN LOAD 'moment').
 * @param {function} getValue How to get desired value.
 * @returns Date corresponding to string.
 */
const tbParseDate = (blockId, row, format, getValue) => {
  const value = getValue(row)
  tbAssert(typeof value === 'string',
           `Expected string not ${typeof value}`)
  return new Date(value)
}

/*
 * Extract year from value.
 * @param {Object} row Row containing values.
 * @param {function} getValue How to get desired value.
 * @returns Year as number.
 */
const tbToYear = (row, getValue) => {
  const value = getValue(row)
  tbAssert(value instanceof Date,
           `Expected date object not "${value}"`)
  return value.getFullYear()
}

/**
 * Extract month from value.
 * @param {Object} row Row containing values.
 * @param {function} getValue How to get desired value.
 * @returns Month as number.
 */
const tbToMonth = (row, getValue) => {
  const value = getValue(row)
  tbAssert(value instanceof Date,
           `Expected date object not "${value}"`)
  return value.getMonth() + 1 // normalize to 1-12 to be consistent with days of month
}

/**
 * Extract day of month from value.
 * @param {Object} row Row containing values.
 * @param {function} getValue How to get desired value.
 * @returns Day of month as number.
 */
const tbToDay = (row, getValue) => {
  const value = getValue(row)
  tbAssert(value instanceof Date,
           `Expected date object not "${value}"`)
  return value.getDate()
}

/**
 * Extract day of week from value.
 * @param {Object} row Row containing values.
 * @param {function} getValue How to get desired value.
 * @returns Day of month as number.
 */
const tbToWeekDay = (row, getValue) => {
  const value = getValue(row)
  tbAssert(value instanceof Date,
           `Expected date object not "${value}"`)
  return value.getDay()
}

/**
 * Extract hours from date value.
 * @param {Object} row Row containing values.
 * @param {function} getValue How to get desired value.
 * @returns Hours portion of value.
 */
const tbToHours = (row, getValue) => {
  const value = getValue(row)
  tbAssert(value instanceof Date,
           `Expected date object not "${value}"`)
  return value.getHours()
}

/**
 * Extract minutes from date value.
 * @param {Object} row Row containing values.
 * @param {function} getValue How to get desired value.
 * @returns Minutes portion of value.
 */
const tbToMinutes = (row, getValue) => {
  const value = getValue(row)
  tbAssert(value instanceof Date,
           `Expected date object not "${value}"`)
  return value.getMinutes()
}

/**
 * Extract seconds from date value.
 * @param {Object} row Row containing values.
 * @param {function} getValue How to get desired value.
 * @returns Seconds portion of value.
 */
const tbToSeconds = (row, getValue) => {
  const value = getValue(row)
  tbAssert(value instanceof Date,
           `Expected date object not "${value}"`)
  return value.getSeconds()
}

//--------------------------------------------------------------------------------

/**
 * Get a column's value from a row, failing if the column doesn't exist.
 * @param {Object} row The row to look in.
 * @param {string} column The field to look up.
 * @returns The value.
 */
const tbGet = (blockId, row, column) => {
  tbAssert(column in row,
           `[block ${blockId}] no such column "${column}" (have [${Object.keys(row).join(',')}])`)
  return row[column]
}

/**
 * Add two values.
 * @param {number} blockId The ID of the block.
 * @param {Object} row The row to get values from.
 * @param {function} getLeft How to get the left value from the row.
 * @param {function} getRight How to get the right value from the row.
 * @returns The sum.
 */
const tbAdd = (blockId, row, getLeft, getRight) => {
  const left = tbAssertNumber(getLeft(row))
  const right = tbAssertNumber(getRight(row))
  return ((left === MISSING) || (right === MISSING))
    ? MISSING
    : (left + right)
}

/**
 * Divide two values.
 * @param {number} blockId The ID of the block.
 * @param {Object} row The row to get values from.
 * @param {function} getLeft How to get the left value from the row.
 * @param {function} getRight How to get the right value from the row.
 * @returns The quotient.
 */
const tbDiv = (blockId, row, getLeft, getRight) => {
  const left = tbAssertNumber(getLeft(row))
  const right = tbAssertNumber(getRight(row))
  return ((left === MISSING) || (right === MISSING))
    ? MISSING
    : (left / right)
}

/**
 * Calculate an exponent.
 * @param {number} blockId The ID of the block.
 * @param {Object} row The row to get values from.
 * @param {function} getLeft How to get the left value from the row.
 * @param {function} getRight How to get the right value from the row.
 * @returns The exponentiated value.
 */
const tbExp = (blockId, row, getLeft, getRight) => {
  const left = tbAssertNumber(getLeft(row))
  const right = tbAssertNumber(getRight(row))
  return ((left === MISSING) || (right === MISSING))
    ? MISSING
    : (left ** right)
}

/**
 * Find the remainder of two values.
 * @param {number} blockId The ID of the block.
 * @param {Object} row The row to get values from.
 * @param {function} getLeft How to get the left value from the row.
 * @param {function} getRight How to get the right value from the row.
 * @returns The remainder.
 */
const tbMod = (blockId, row, getLeft, getRight) => {
  const left = tbAssertNumber(getLeft(row))
  const right = tbAssertNumber(getRight(row))
  return ((left === MISSING) || (right === MISSING))
    ? MISSING
    : (left % right)
}

/**
 * Multiply two values.
 * @param {number} blockId The ID of the block.
 * @param {Object} row The row to get values from.
 * @param {function} getLeft How to get the left value from the row.
 * @param {function} getRight How to get the right value from the row.
 * @returns The product.
 */
const tbMul = (blockId, row, getLeft, getRight) => {
  const left = tbAssertNumber(getLeft(row))
  const right = tbAssertNumber(getRight(row))
  return ((left === MISSING) || (right === MISSING))
    ? MISSING
    : (left * right)
}

/**
 * Negate a value.
 * @param {number} blockId The ID of the block.
 * @param {Object} row The row to get values from.
 * @param {function} getValue How to get the value from the row.
 * @returns The numerical negation.
 */
const tbNeg = (blockId, row, getValue) => {
  const value = tbAssertNumber(getValue(row))
  return (value === MISSING) ? MISSING : (- value)
}

/**
 * Subtract two values.
 * @param {number} blockId The ID of the block.
 * @param {Object} row The row to get values from.
 * @param {function} getLeft How to get the left value from the row.
 * @param {function} getRight How to get the right value from the row.
 * @returns The difference.
 */
const tbSub = (blockId, row, getLeft, getRight) => {
  const left = tbAssertNumber(getLeft(row))
  const right = tbAssertNumber(getRight(row))
  return ((left === MISSING) || (right === MISSING))
    ? MISSING
    : (left - right)
}

//--------------------------------------------------------------------------------

/**
 * Logical conjunction of two values.
 * @param {number} blockId The ID of the block.
 * @param {Object} row The row to get values from.
 * @param {function} getLeft How to get the left value from the row.
 * @param {function} getRight How to get the right value from the row.
 * @returns The conjunction.
 */
const tbAnd = (blockId, row, getLeft, getRight) => {
  const left = getLeft(row)
  const right = getRight(row)
  return ((left === MISSING) || (right === MISSING))
    ? MISSING
    : ((left && right) ? true : false)
}

/**
 * Logical negation of a value.
 * @param {number} blockId The ID of the block.
 * @param {Object} row The row to get values from.
 * @param {function} getValue How to get the value from the row.
 * @returns The logical conjunction.
 */
const tbNot = (blockId, row, getValue) => {
  const value = getValue(row)
  return (value === MISSING) ? MISSING : ((! value) ? true : false)
}

/**
 * Logical disjunction of two values.
 * @param {number} blockId The ID of the block.
 * @param {Object} row The row to get values from.
 * @param {function} getLeft How to get the left value from the row.
 * @param {function} getRight How to get the right value from the row.
 * @returns The disjunction.
 */
const tbOr = (blockId, row, getLeft, getRight) => {
  const left = tbToBoolean(row, getLeft)
  const right = tbToBoolean(row, getRight)
  return ((left === MISSING) || (right === MISSING))
    ? MISSING
    : ((left || right) ? true : valse)
}

/**
 * Choosing a value based on a logical condition.
 * @param {number} blockId The ID of the block.
 * @param {Object} row The row to get values from.
 * @param {function} getCond How to get the condition's value.
 * @param {function} getLeft How to get the left value from the row.
 * @param {function} getRight How to get the right value from the row.
 * @returns The left (right) value if the condition is true (false).
 */

const tbIfElse = (rowId, row, getCond, getLeft, getRight) => {
  const cond = getCond(row)
  return (cond === MISSING)
    ? MISSING
    : (cond ? getLeft(row) : getRight(row))
}

//--------------------------------------------------------------------------------

/**
 * Strict greater than.
 * @param {number} blockId The ID of the block.
 * @param {Object} row The row to get values from.
 * @param {function} getLeft How to get the left value from the row.
 * @param {function} getRight How to get the right value from the row.
 * @returns The comparison's result.
 */
const tbGt = (blockId, row, getLeft, getRight) => {
  const left = getLeft(row)
  const right = getRight(row)
  tbAssertTypeEqual(left, right)
  return ((left === MISSING) || (right === MISSING))
    ? MISSING
    : (left > right)
}

/**
 * Greater than or equal.
 * @param {number} blockId The ID of the block.
 * @param {Object} row The row to get values from.
 * @param {function} getLeft How to get the left value from the row.
 * @param {function} getRight How to get the right value from the row.
 * @returns The comparison's result.
 */
const tbGeq = (blockId, row, getLeft, getRight) => {
  const left = getLeft(row)
  const right = getRight(row)
  tbAssertTypeEqual(left, right)
  return ((left === MISSING) || (right === MISSING))
    ? MISSING
    : (left >= right)
}

/**
 * Equality.
 * @param {number} blockId The ID of the block.
 * @param {Object} row The row to get values from.
 * @param {function} getLeft How to get the left value from the row.
 * @param {function} getRight How to get the right value from the row.
 * @returns The comparison's result.
 */
const tbEq = (blockId, row, getLeft, getRight) => {
  const left = getLeft(row)
  const right = getRight(row)
  tbAssertTypeEqual(left, right)
  return ((left === MISSING) || (right === MISSING))
    ? MISSING
    : (left === right)
}

/**
 * Inequality.
 * @param {number} blockId The ID of the block.
 * @param {Object} row The row to get values from.
 * @param {function} getLeft How to get the left value from the row.
 * @param {function} getRight How to get the right value from the row.
 * @returns The comparison's result.
 */
const tbNeq = (blockId, row, getLeft, getRight) => {
  const left = getLeft(row)
  const right = getRight(row)
  tbAssertTypeEqual(left, right)
  return ((left === MISSING) || (right === MISSING))
    ? MISSING
    : (left !== right)
}

/**
 * Less than or equal.
 * @param {number} blockId The ID of the block.
 * @param {Object} row The row to get values from.
 * @param {function} getLeft How to get the left value from the row.
 * @param {function} getRight How to get the right value from the row.
 * @returns The comparison's result.
 */
const tbLeq = (blockId, row, getLeft, getRight) => {
  const left = getLeft(row)
  const right = getRight(row)
  tbAssertTypeEqual(left, right)
  return ((left === MISSING) || (right === MISSING))
    ? MISSING
    : (left <= right)
}

/**
 * Strictly less than.
 * @param {number} blockId The ID of the block.
 * @param {Object} row The row to get values from.
 * @param {function} getLeft How to get the left value from the row.
 * @param {function} getRight How to get the right value from the row.
 * @returns The comparison's result.
 */
const tbLt = (blockId, row, getLeft, getRight) => {
  const left = getLeft(row)
  const right = getRight(row)
  tbAssertTypeEqual(left, right)
  return ((left === MISSING) || (right === MISSING))
    ? MISSING
    : (left < right)
}

//--------------------------------------------------------------------------------

/**
 * Store a dataframe.
 */
class TidyBlocksDataFrame {

  /**
   * Construct a new dataframe.
   * @param {Object[]} values The initial values (aliased).
   */
  constructor (values) {
    this.data = values
  }

  //------------------------------------------------------------------------------

  /**
   * Filter rows, keeping those that pass a test.
   * @param {function} op How to test rows.
   * @returns A new dataframe.
   */
  filter (blockId, op) {
    tbAssert(op, `[block ${blockId}] no operator for filter`)
    const newData = this.data.filter(row => {
      return op(row)
    })
    return new TidyBlocksDataFrame(newData)
  }

  /**
   * Group by the values in a column, storing the result in a new _group_ column.
   * @param {string} column The column that determines groups.
   * @returns A new dataframe.
   */
  groupBy (blockId, column) {
    tbAssert(column.length !== 0,
             `[block ${blockId}] empty column name for grouping`)
    const seen = new Map()
    let groupId = 0
    const grouped = this.data.map(row => {
      row = {...row}
      const value = tbGet(blockId, row, column)
      if (! seen.has(value)) {
        seen.set(value, groupId)
        groupId += 1
      }
      row._group_ = seen.get(value)
      return row
    })
    return new TidyBlocksDataFrame(grouped)
  }

  /**
   * Create a new column by operating on existing columns.
   * @param {string} newName New column's name.
   * @param {function} op How to create new values from a row.
   * @returns A new dataframe.
   */
  mutate (blockId, newName, op) {
    tbAssert(newName,
             `[block ${blockId}] empty new column name for mutate`)
    tbAssert(op !== null,
             `[block ${blockId}] no operator for mutate`)
    const newData = this.data.map(row => {
      const newRow = {...row}
      newRow[newName] = op(row)
      return newRow
    })
    return new TidyBlocksDataFrame(newData)
  }

  /**
   * Select columns.
   * @param {string[]} columns The names of the columns to keep.
   * @returns A new dataframe.
   */
  select (blockId, columns) {
    tbAssert(columns.length !== 0,
             `[block ${blockId}] no columns specified for select`)
    tbAssert(this.hasColumns(columns),
             `[block ${blockId}] unknown column(s) [${columns}] in select`)
    const newData = this.data.map(row => {
      const result = {}
      columns.forEach(key => {
        result[key] = tbGet(blockId, row, key)
      })
      return result
    })
    return new TidyBlocksDataFrame(newData)
  }

  /**
   * Sort data by values in specified columns.
   * @param {string[]} columns Names of columns to sort by.
   * @returns New data frame with sorted data.
   */
  sort (blockId, columns, reverse) {
    tbAssert(columns.length !== 0,
             `[block ${blockId}] no columns specified for sort`)
    tbAssert(this.hasColumns(columns),
             `[block ${blockId}] unknown column(s) [${columns}] in sort`)
    const result = [...this.data]
    result.sort((left, right) => {
      return columns.reduce((soFar, col) => {
        if (soFar !== 0) {
          return soFar
        }
        if (left[col] < right[col]) {
          return -1
        }
        if (left[col] > right[col]) {
          return 1
        }
        return 0
      }, 0)
    })
    if (reverse) {
      result.reverse()
    }
    return new TidyBlocksDataFrame(result)
  }

  /**
   * Summarize values (possibly grouped).
   * @param {string} operations A list of [blockId, function, columnName] pairs.
   * @return A new dataframe.
   */
  summarize (blockId, ...operations) {
    // Handle empty case.
    if (this.data.length === 0) {
      return new TidyBlocksDataFrame([])
    }

    // Put data into groups.
    const [wasGrouped, groups] = this._groupify()

    // Summarize by group and function.
    const summarized = {}
    operations.forEach(([subBlockId, func, sourceColumn]) => {
      if (subBlockId === undefined) {
        subBlockId = blockId
      }
      tbAssert(sourceColumn,
               `[block ${subBlockId}] no column specified for summarize`)
      tbAssert(this.hasColumns(sourceColumn),
               `[block ${subBlockId}] unknown column "${sourceColumn}" in summarize`)
      const newColumn = this._makeColumnName(summarized, func.colName, sourceColumn)
      summarized[newColumn] = groups.map(group => func(group, sourceColumn))
    })

    // Pivot.
    const result = []
    groups.forEach((group, i) => {
      const row = {}
      if (wasGrouped) {
        row._group_ = i
      }
      result.push(row)
    })
    Object.keys(summarized).forEach(newColumn => {
      groups.forEach((group, i) => {
        result[i][newColumn] = summarized[newColumn][i]
      })
    })

    // Create new dataframe.
    return new TidyBlocksDataFrame(result)
  }

  //
  // Put the data into groups.
  //
  _groupify () {
    const wasGrouped = this.hasColumns('_group_')
    const groups = []
    if (wasGrouped) {
      this.data.forEach(row => {
        if (row._group_ < groups.length) {
          groups[row._group_].push(row)
        }
        else {
          groups.push([row])
        }
      })
    }
    else {
      groups.push(this.data)
    }
    return [wasGrouped, groups]
  }

  //
  // Make a unique new column name.
  //
  _makeColumnName (soFar, funcName, sourceColumn) {
    let result = `${sourceColumn}_${funcName}`
    if (result in soFar) {
      let i = 1
      let temp = `${result}_${i}`
      while (temp in soFar) {
        i += 1
        temp = `${result}_${i}`
      }
      result = temp
    }
    return result
  }

  /**
   * Remove grouping if present.
   * @returns A new dataframe.
   */
  ungroup (blockId) {
    tbAssert(this.hasColumns('_group_'),
             `[block ${blockId}] cannot ungroup data that is not grouped`)
    const newData = this.data.map(row => {
      row = {...row}
      delete row._group_
      return row
    })
    return new TidyBlocksDataFrame(newData)
  }

  //------------------------------------------------------------------------------

  /**
   * Join two tables on equality between values in specified columns.
   * @param {function} getDataFxn How to look up data by name.
   * @param {string} leftTable Notification name of left table to join.
   * @param {string} leftColumn Name of column from left table.
   * @param {string} rightTable Notification name of right table to join.
   * @param {string} rightColumn Name of column from right table.
   * @returns A new dataframe.
   */
  join (getDataFxn, leftTableName, leftColumn, rightTableName, rightColumn) {

    const _addFieldsExcept = (result, tableName, row, exceptName) => {
      Object.keys(row)
        .filter(key => (key != exceptName))
        .forEach(key => {result[`${tableName}_${key}`] = row[key]})
    }

    const leftFrame = getDataFxn(leftTableName)
    tbAssert(leftFrame.hasColumns(leftColumn),
             `left table does not have column ${leftColumn}`)
    const rightFrame = getDataFxn(rightTableName)
    tbAssert(rightFrame.hasColumns(rightColumn),
             `right table does not have column ${rightColumn}`)

    const result = []
    for (let leftRow of leftFrame.data) { 
      for (let rightRow of rightFrame.data) { 
        if (leftRow[leftColumn] === rightRow[rightColumn]) {
          const row = {'_join_': leftRow[leftColumn]}
          _addFieldsExcept(row, leftTableName, leftRow, leftColumn)
          _addFieldsExcept(row, rightTableName, rightRow, rightColumn)
          result.push(row)
        }
      }
    } 

    return new TidyBlocksDataFrame(result)
  }

  /**
   * Notify the pipeline manager that this pipeline has completed so that downstream joins can run.
   * Note that this function is called at the end of a pipeline, so it does not return 'this' to support method chaining.
   * @param {function} notifyFxn Callback functon to do notification (to decouple this class from the manager).
   * @param {string} name Name of this pipeline.
   */
  notify (notifyFxn, name) {
    notifyFxn(name, this)
  }

  //------------------------------------------------------------------------------

  /**
   * Call a plotting function. This is in this class to support method chaining
   * and to decouple this class from the real plotting functions so that tests
   * will run.
   * @param {object} environment Connection to the outside world.
   * @param {object} spec Vega-Lite specification with empty 'values' (filled in here with actual data before plotting).
   * @returns This object.
   */
  plot (environment, spec) {
    environment.displayTable(this.data)
    if (Object.keys(spec).length !== 0) {
      spec.data.values = this.data
      environment.displayPlot(spec)
    }
    return this
  }

  //------------------------------------------------------------------------------

  /**
   * Get a column as a JavaScript array.
   * @param {string} name Name of column to get.
   * @returns {Array} Column as JavaScript array.
   */
  getColumn (name) {
    tbAssert(this.hasColumns(name),
             `Table does not have column ${name}`)
    return this.data.map(row => row[name])
  }

  /**
   * Test whether the dataframe has the specified columns.
   * @param {string[]} names Names of column to check for.
   * @returns {Boolean} Are columns present?
   */
  hasColumns (names) {
    if (this.data.length === 0) {
      return false
    }
    if (typeof names === 'string') {
      names = [names]
    }
    return names.every(n => (n in this.data[0]))
  }

  /**
   * Convert columns to numeric values.
   * @param {string[]} columns The names of the columns to convert.
   * @returns This object.
   */
  toNumber (blockId, columns) {
    this.data.forEach(row => {
      columns.forEach(col => {
        row[col] = parseFloat(tbGet(blockId, row, col))
      })
    })
    return this
  }
}

//--------------------------------------------------------------------------------

/**
 * Manage execution of all data pipelines.
 */
class TidyBlocksManagerClass {

  /**
   * Create manager.
   */
  constructor () {
    this.reset()
  }

  /**
   * Record a newly-created block and add the ID to its tooltip.
   * @param {block} block Newly-created block.
   */
  addNewBlock (block) {
    block.tbId = this.nextBlockId
    block.tooltip = `[${block.tbId}] ${block.tooltip}`
    this.blocks.set(this.nextBlockId, block)
    this.nextBlockId += 1
  }

  /**
   * Get the number of blocks that have been created (including ones that have
   * now been deleted).
   */
  getNumBlocks () {
    return this.blocks.size
  }

  /**
   * Get a block by serial number.
   * @param {number} blockId Serial number of block.
   * @returns {block} The block or null.
   */
  getBlock (blockId) {
    if (this.blocks.has(blockId)) {
      return this.blocks.get(blockId)
    }
    return null
  }

  /**
   * Get the output of a completed pipeline.
   * @param {string} name Name of completed pipeline.
   * @return TidyBlocksDataFrame.
   */
  getResult (name) {
    return this.results.get(name)
  }

  /**
   * Notify the manager that a named pipeline has finished running.
   * This enqueues pipeline functions to run if their dependencies are satisfied.
   * @param {string} name Name of the pipeline that just completed.
   * @param {Object} dataFrame The TidyBlocksDataFrame produced by the pipeline.
   */
  notify (name, dataFrame) {
    this.results.set(name, dataFrame)
    this.waiting.forEach((dependencies, func) => {
      dependencies.delete(name)
      if (dependencies.size === 0) {
        this.queue.push(func)
      }
    })
  }

  /**
   * Register a new pipeline function with what it depends on and what it produces.
   * @param {string[]} depends Names of things this pipeline depends on (if it starts with a join).
   * @param {function} func Function encapsulating pipeline to run.
   * @param {function} produces Name of this pipeline (used to trigger things waiting for it).
   */
  register (depends, func, produces) {
    if (depends.length == 0) {
      this.queue.push(func)
    }
    else {
      this.waiting.set(func, new Set(depends))
    }
  }

  /**
   * Reset internal state.
   */
  reset () {
    this.queue = []
    this.waiting = new Map()
    this.results = new Map()
    this.blocks = new Map()
    this.nextBlockId = 0
  }

  /**
   * Run all pipelines in an order that respects dependencies.
   * This depends on `notify` to add pipelines to the queue.
   * @param {object} environment How to interact with the outside world.
   */
  run (environment) {
    environment.displayError('') // clear legacy errors
    try {
      let code = environment.getCode()
      if (! code.includes(TIDYBLOCKS_START)) {
        throw new Error('pipeline does not have a valid start block')
      }
      code = fixCode(code)
      eval(code)
      while (this.queue.length > 0) {
        const func = this.queue.shift()
        func()
      }
    }
    catch (err) {
      environment.displayError(err.message)
    }
  }
}

<<<<<<< HEAD
//--------------------------------------------------------------------------------

/**
 * Find linear model for plotting.
 * @param {number[]} values_x X-axis values.
 * @param {number[]} values_y Y-axis values.
 * @returns {number[]} Slope and intercept.
 */
const findLineByLeastSquares = (values_x, values_y) => {
  const len = values_x.length
  if (len != values_y.length) {
    throw new Error('values_x and values_y have different lengths')
  }

  // Empty case.
  if (len === 0) {
    return [MISSING, MISSING]
  }

  // Calculate the sum for each of the parts necessary.
  let x_sum = 0
  let y_sum = 0
  let xy_sum = 0
  let xx_sum = 0
  for (let i = 0; i<len; i++) {
    const x = values_x[i]
    const y = values_y[i]
    x_sum += x
    y_sum += y
    xx_sum += x * x
    xy_sum += x * y
  }

  // Calculate m and b for the line equation:
  // y = x * m + b
  var m = (len * xy_sum - x_sum * y_sum) / (len * xx_sum - x_sum * x_sum)
  var b = (y_sum / len) - (m * x_sum) / len

  // Solve for slope and intercept.
  return [m, b]
}

=======
>>>>>>> c91a6745
/**
 * Singleton instance of manager.
 */
const TidyBlocksManager = new TidyBlocksManagerClass()

//--------------------------------------------------------------------------------

// Make this file require'able if running from the command line.
if (typeof module !== 'undefined') {
  module.exports = {
    MISSING,
    csv2TidyBlocksDataFrame,
    registerPrefix,
    registerSuffix,
    TidyBlocksDataFrame,
    TidyBlocksManager
  }
}<|MERGE_RESOLUTION|>--- conflicted
+++ resolved
@@ -1229,51 +1229,6 @@
   }
 }
 
-<<<<<<< HEAD
-//--------------------------------------------------------------------------------
-
-/**
- * Find linear model for plotting.
- * @param {number[]} values_x X-axis values.
- * @param {number[]} values_y Y-axis values.
- * @returns {number[]} Slope and intercept.
- */
-const findLineByLeastSquares = (values_x, values_y) => {
-  const len = values_x.length
-  if (len != values_y.length) {
-    throw new Error('values_x and values_y have different lengths')
-  }
-
-  // Empty case.
-  if (len === 0) {
-    return [MISSING, MISSING]
-  }
-
-  // Calculate the sum for each of the parts necessary.
-  let x_sum = 0
-  let y_sum = 0
-  let xy_sum = 0
-  let xx_sum = 0
-  for (let i = 0; i<len; i++) {
-    const x = values_x[i]
-    const y = values_y[i]
-    x_sum += x
-    y_sum += y
-    xx_sum += x * x
-    xy_sum += x * y
-  }
-
-  // Calculate m and b for the line equation:
-  // y = x * m + b
-  var m = (len * xy_sum - x_sum * y_sum) / (len * xx_sum - x_sum * x_sum)
-  var b = (y_sum / len) - (m * x_sum) / len
-
-  // Solve for slope and intercept.
-  return [m, b]
-}
-
-=======
->>>>>>> c91a6745
 /**
  * Singleton instance of manager.
  */
