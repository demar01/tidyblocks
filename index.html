<html>
  <head>
    <meta charset="utf-8">
    <meta http-equiv="X-UA-Compatible" content="IE=edge">

    <!-- Visual appearance -->
    <link rel="stylesheet" href="https://cdnjs.cloudflare.com/ajax/libs/font-awesome/4.7.0/css/font-awesome.min.css">
    <link href="static/tidyblocks.css" rel="stylesheet" type="text/css">

  </head>
  <body>
  
    <div id="codeArea">
      <button id="blockToText" onclick="generateCodePane(); showCode();">
        Block to Text
        <i class="fa fa-bug"></i>
      </button>
      <button id="runCode" onclick="runCode()">
        Run Code
        <i class="fa fa-play"></i>
      </button>
      <div class="input" id="blockDisplay">
        <xml id="toolbox">
          <category name="data" categorystyle="data">
            <block type="data_unit"></block>
            <block type="data_colors"></block>
            <block type="data_iris"></block>
            <block type="data_toothGrowth"></block>
            <block type="data_mtcars"></block>
            <block type="data_earthquakes"></block>
            <block type="data_urlCSV"></block>
          </category>
          <category name="dplyr" categorystyle="dplyr">
            <block type="dplyr_filter"></block>
            <block type="dplyr_groupby"></block>
            <block type="dplyr_summarise"></block>
            <block type="dplyr_select"></block>
            <block type="dplyr_mutate"></block>
          </category>
          <category name="ggplot" categorystyle="ggplot">
            <block type="ggplot_hist"></block>
            <block type="ggplot_bar"></block>
            <block type="ggplot_point"></block>
            <block type="ggplot_boxplot"></block>
          </category>
          <category name="stats" categorystyle="stats">
            <block type="stats_sum"></block>
            <block type="stats_mean"></block>
            <block type="stats_median"></block>
            <block type="stats_sd"></block>
            <block type="stats_min"></block>
            <block type="stats_max"></block>
            <block type="stats_arithmetic"></block>
          </category>
          <category name="variables" categorystyle="variables">
            <block type="variable_text"></block>
            <block type="variable_number"></block>
            <block type="variable_compare"></block>
            <block type="variable_operation"></block>
            <block type="variable_columnName"></block>
          </category>
        </xml>
      </div>
      <div class="input" id="codeOutput">
        Generated Code
      </div>
    </div>
    
    <div id="displayArea">
      <div class="output" id="plotOutput">
        Plot Output
      </div>
      <div class="output" id="dataOutput">
        Data Output
      </div>
    </div>

    <!-- Blockly itself -->
    <script language="javascript" type="text/javascript" src="blockly/blockly_compressed.js"></script>
    <script language="javascript" type="text/javascript" src="blockly/blocks_compressed.js"></script>
    <script language="javascript" type="text/javascript" src="blockly/javascript_compressed.js"></script>
    <script language="javascript" type="text/javascript" src="r.js"></script>
    <script language="javascript" type="text/javascript" src="msg/js/en.js"></script>

    <!-- DataForge, Vega-Lite, and what-not -->
    <script src="https://cdn.jsdelivr.net/npm/vega@5.4.0"></script>
    <script src="https://cdn.jsdelivr.net/npm/vega-lite@3.3.0"></script>
    <script src="https://cdn.jsdelivr.net/npm/vega-embed@4.2.0"></script>
    <script src="https://cdn.jsdelivr.net/npm/papaparse@5.0.2/papaparse.min.js"></script>
    <script src="https://cdn.jsdelivr.net/npm/data-forge@1.7.2/dist/web/index.js"></script>

    <!-- Put all blocks code in a div so it's easy to find and load for testing. -->
    <div id="tidyblocks">
      <!-- TidyBlocks supports -->
      <script src="utilities/tb_dataframe.js"></script>
      <script src="utilities/tb_util.js"></script>
      <script src="utilities/tb_gui.js"></script>
      <script src="utilities/block_themes.js"></script>

      <!-- TidyBlocks blocks -->

<<<<<<< HEAD
    <script src="blocks/data_unit.js"></script>
    <script src="generators/js/data_unit.js"></script>
    <script src="generators/r/data_unit.js"></script>

    <script src="blocks/data_iris.js"></script>
    <script src="generators/js/data_iris.js"></script>
    <script src="generators/r/data_iris.js"></script>

    <script src="blocks/data_toothGrowth.js"></script>
    <script src="generators/js/data_toothGrowth.js"></script>
    <script src="generators/r/data_toothGrowth.js"></script>

    <script src="blocks/data_mtcars.js"></script>
    <script src="generators/js/data_mtcars.js"></script>
    <script src="generators/r/data_mtcars.js"></script>

    <script src="blocks/data_earthquakes.js"></script>
    <script src="generators/js/data_earthquakes.js"></script>
    <script src="generators/r/data_earthquakes.js"></script>

    <script src="blocks/data_urlCSV.js"></script>
    <script src="generators/js/data_urlCSV.js"></script>
    <script src="generators/r/data_urlCSV.js"></script>
=======
      <script src="blocks/data_unit.js"></script>
      <script src="generators/js/data_unit.js"></script>

      <script src="blocks/data_colors.js"></script>
      <script src="generators/js/data_colors.js"></script>

      <script src="blocks/data_iris.js"></script>
      <script src="generators/js/data_iris.js"></script>

      <script src="blocks/data_toothGrowth.js"></script>
      <script src="generators/js/data_toothGrowth.js"></script>

      <script src="blocks/data_mtcars.js"></script>
      <script src="generators/js/data_mtcars.js"></script>

      <script src="blocks/data_earthquakes.js"></script>
      <script src="generators/js/data_earthquakes.js"></script>
>>>>>>> 2555d005

      <script src="blocks/data_urlCSV.js"></script>
      <script src="generators/js/data_urlCSV.js"></script>

      <script src="blocks/dplyr_groupby.js"></script>
      <script src="generators/js/dplyr_groupby.js"></script>

<<<<<<< HEAD
    <script src="blocks/dplyr_filter.js"></script>
    <script src="generators/js/dplyr_filter.js"></script>
    <script src="generators/r/dplyr_filter.js"></script>
=======
      <script src="blocks/dplyr_select.js"></script>
      <script src="generators/js/dplyr_select.js"></script>
>>>>>>> 2555d005

      <script src="blocks/dplyr_filter.js"></script>
      <script src="generators/js/dplyr_filter.js"></script>

      <script src="blocks/dplyr_mutate.js"></script>
      <script src="generators/js/dplyr_mutate.js"></script>

      <script src="blocks/dplyr_summarise.js"></script>
      <script src="generators/js/dplyr_summarise.js"></script>

      <script src="blocks/variable_text.js"></script>
      <script src="generators/js/variable_text.js"></script>

      <script src="blocks/variable_number.js"></script>
      <script src="generators/js/variable_number.js"></script>

<<<<<<< HEAD
    <script src="blocks/variable_compare.js"></script>
    <script src="generators/js/variable_compare.js"></script>
    <script src="generators/r/variable_compare.js"></script>
=======
      <script src="blocks/variable_operation.js"></script>
      <script src="generators/js/variable_operation.js"></script>
>>>>>>> 2555d005

      <script src="blocks/variable_compare.js"></script>
      <script src="generators/js/variable_compare.js"></script>

      <script src="blocks/variable_columnName.js"></script>
      <script src="generators/js/variable_columnName.js"></script>

      <script src="blocks/stats_arithmetic.js"></script>
      <script src="generators/js/stats_arithmetic.js"></script>

      <script src="blocks/stats_mean.js"></script>
      <script src="generators/js/stats_mean.js"></script>

      <script src="blocks/stats_sd.js"></script>
      <script src="generators/js/stats_sd.js"></script>

      <script src="blocks/stats_max.js"></script>
      <script src="generators/js/stats_max.js"></script>

      <script src="blocks/stats_min.js"></script>
      <script src="generators/js/stats_min.js"></script>

      <script src="blocks/stats_sum.js"></script>
      <script src="generators/js/stats_sum.js"></script>

      <script src="blocks/stats_median.js"></script>
      <script src="generators/js/stats_median.js"></script>

      <script src="blocks/ggplot_hist.js"></script>
      <script src="generators/js/ggplot_hist.js"></script>

      <script src="blocks/ggplot_bar.js"></script>
      <script src="generators/js/ggplot_bar.js"></script>

      <script src="blocks/ggplot_point.js"></script>
      <script src="generators/js/ggplot_point.js"></script>

      <script src="blocks/ggplot_boxplot.js"></script>
      <script src="generators/js/ggplot_boxplot.js"></script>
    </div>
    
    <script>
      // Initialize display and set up Blockly after DOM content is solid.
      // This script is here instead of in the utilities file so that it
      // *won't* be run when loading those files for testing.
      document.addEventListener('DOMContentLoaded', (event) => {
        initializeDisplay()
        setUpBlockly()
      })
    </script>
  </body>
</html><|MERGE_RESOLUTION|>--- conflicted
+++ resolved
@@ -99,73 +99,51 @@
 
       <!-- TidyBlocks blocks -->
 
-<<<<<<< HEAD
-    <script src="blocks/data_unit.js"></script>
-    <script src="generators/js/data_unit.js"></script>
-    <script src="generators/r/data_unit.js"></script>
-
-    <script src="blocks/data_iris.js"></script>
-    <script src="generators/js/data_iris.js"></script>
-    <script src="generators/r/data_iris.js"></script>
-
-    <script src="blocks/data_toothGrowth.js"></script>
-    <script src="generators/js/data_toothGrowth.js"></script>
-    <script src="generators/r/data_toothGrowth.js"></script>
-
-    <script src="blocks/data_mtcars.js"></script>
-    <script src="generators/js/data_mtcars.js"></script>
-    <script src="generators/r/data_mtcars.js"></script>
-
-    <script src="blocks/data_earthquakes.js"></script>
-    <script src="generators/js/data_earthquakes.js"></script>
-    <script src="generators/r/data_earthquakes.js"></script>
-
-    <script src="blocks/data_urlCSV.js"></script>
-    <script src="generators/js/data_urlCSV.js"></script>
-    <script src="generators/r/data_urlCSV.js"></script>
-=======
       <script src="blocks/data_unit.js"></script>
       <script src="generators/js/data_unit.js"></script>
+      <script src="generators/r/data_unit.js"></script>
 
       <script src="blocks/data_colors.js"></script>
       <script src="generators/js/data_colors.js"></script>
 
       <script src="blocks/data_iris.js"></script>
       <script src="generators/js/data_iris.js"></script>
+      <script src="generators/r/data_iris.js"></script>
 
       <script src="blocks/data_toothGrowth.js"></script>
       <script src="generators/js/data_toothGrowth.js"></script>
+      <script src="generators/r/data_toothGrowth.js"></script>
 
       <script src="blocks/data_mtcars.js"></script>
       <script src="generators/js/data_mtcars.js"></script>
+      <script src="generators/r/data_mtcars.js"></script>
 
       <script src="blocks/data_earthquakes.js"></script>
       <script src="generators/js/data_earthquakes.js"></script>
->>>>>>> 2555d005
+      <script src="generators/r/data_earthquakes.js"></script>
 
       <script src="blocks/data_urlCSV.js"></script>
       <script src="generators/js/data_urlCSV.js"></script>
+      <script src="generators/r/data_urlCSV.js"></script>
 
       <script src="blocks/dplyr_groupby.js"></script>
       <script src="generators/js/dplyr_groupby.js"></script>
-
-<<<<<<< HEAD
-    <script src="blocks/dplyr_filter.js"></script>
-    <script src="generators/js/dplyr_filter.js"></script>
-    <script src="generators/r/dplyr_filter.js"></script>
-=======
+      
+      <script src="blocks/dplyr_filter.js"></script>
+      <script src="generators/js/dplyr_filter.js"></script>
+      <script src="generators/r/dplyr_filter.js"></script>
+    
+      <script src="blocks/dplyr_filter.js"></script>
+      <script src="generators/js/dplyr_filter.js"></script>
+
+      <script src="blocks/dplyr_mutate.js"></script>
+      <script src="generators/js/dplyr_mutate.js"></script>
+
+      <script src="blocks/dplyr_summarise.js"></script>
+      <script src="generators/js/dplyr_summarise.js"></script>
+
       <script src="blocks/dplyr_select.js"></script>
       <script src="generators/js/dplyr_select.js"></script>
->>>>>>> 2555d005
-
-      <script src="blocks/dplyr_filter.js"></script>
-      <script src="generators/js/dplyr_filter.js"></script>
-
-      <script src="blocks/dplyr_mutate.js"></script>
-      <script src="generators/js/dplyr_mutate.js"></script>
-
-      <script src="blocks/dplyr_summarise.js"></script>
-      <script src="generators/js/dplyr_summarise.js"></script>
 
       <script src="blocks/variable_text.js"></script>
       <script src="generators/js/variable_text.js"></script>
@@ -173,17 +151,12 @@
       <script src="blocks/variable_number.js"></script>
       <script src="generators/js/variable_number.js"></script>
 
-<<<<<<< HEAD
-    <script src="blocks/variable_compare.js"></script>
-    <script src="generators/js/variable_compare.js"></script>
-    <script src="generators/r/variable_compare.js"></script>
-=======
+      <script src="blocks/variable_compare.js"></script>
+      <script src="generators/js/variable_compare.js"></script>
+      <script src="generators/r/variable_compare.js"></script>
+
       <script src="blocks/variable_operation.js"></script>
       <script src="generators/js/variable_operation.js"></script>
->>>>>>> 2555d005
-
-      <script src="blocks/variable_compare.js"></script>
-      <script src="generators/js/variable_compare.js"></script>
 
       <script src="blocks/variable_columnName.js"></script>
       <script src="generators/js/variable_columnName.js"></script>
