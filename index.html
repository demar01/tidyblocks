--- conflicted
+++ resolved
@@ -176,12 +176,8 @@
       <script src="blocks/data_blocks.js"></script>
       <script src="blocks/operation_blocks.js"></script>
       <script src="blocks/plot_blocks.js"></script>
-<<<<<<< HEAD
       <script src="blocks/combine_blocks.js"></script>
-=======
-      <script src="blocks/plumbing_blocks.js"></script>
       <script src="blocks/statistics_blocks.js"></script>
->>>>>>> 7e8e905d
       <script src="blocks/transform_blocks.js"></script>
       <script src="blocks/transform_summarize_item.js"></script>
       <script src="blocks/value_blocks.js"></script>
@@ -190,12 +186,8 @@
       <script src="generators/js/data_blocks.js"></script>
       <script src="generators/js/operation_blocks.js"></script>
       <script src="generators/js/plot_blocks.js"></script>
-<<<<<<< HEAD
       <script src="generators/js/combine_blocks.js"></script>
-=======
-      <script src="generators/js/plumbing_blocks.js"></script>
       <script src="generators/js/statistics_blocks.js"></script>
->>>>>>> 7e8e905d
       <script src="generators/js/transform_blocks.js"></script>
       <script src="generators/js/transform_summarize_item.js"></script>
       <script src="generators/js/value_blocks.js"></script>
