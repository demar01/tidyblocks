--- conflicted
+++ resolved
@@ -106,45 +106,27 @@
 
       <!-- TidyBlocks blocks -->
 
-<<<<<<< HEAD
-      <script src="blocks/data_unit.js"></script>
-      <script src="generators/js/data_unit.js"></script>
-      <script src="generators/r/data_unit.js"></script>
-
-=======
->>>>>>> a71376bc
       <script src="blocks/data_colors.js"></script>
       <script src="generators/js/data_colors.js"></script>
 
       <script src="blocks/data_earthquakes.js"></script>
       <script src="generators/js/data_earthquakes.js"></script>
+      <script src="generators/r/data_earthquakes.js"></script>
 
       <script src="blocks/data_iris.js"></script>
       <script src="generators/js/data_iris.js"></script>
       <script src="generators/r/data_iris.js"></script>
 
-<<<<<<< HEAD
+      <script src="blocks/data_mtcars.js"></script>
+      <script src="generators/js/data_mtcars.js"></script>
+      <script src="generators/r/data_mtcars.js"></script>
+
       <script src="blocks/data_toothGrowth.js"></script>
       <script src="generators/js/data_toothGrowth.js"></script>
       <script src="generators/r/data_toothGrowth.js"></script>
 
-=======
->>>>>>> a71376bc
-      <script src="blocks/data_mtcars.js"></script>
-      <script src="generators/js/data_mtcars.js"></script>
-      <script src="generators/r/data_mtcars.js"></script>
-
-<<<<<<< HEAD
-      <script src="blocks/data_earthquakes.js"></script>
-      <script src="generators/js/data_earthquakes.js"></script>
-      <script src="generators/r/data_earthquakes.js"></script>
-=======
-      <script src="blocks/data_toothGrowth.js"></script>
-      <script src="generators/js/data_toothGrowth.js"></script>
-
       <script src="blocks/data_unit.js"></script>
       <script src="generators/js/data_unit.js"></script>
->>>>>>> a71376bc
 
       <script src="blocks/data_urlCSV.js"></script>
       <script src="generators/js/data_urlCSV.js"></script>
@@ -152,18 +134,10 @@
 
       <script src="blocks/dplyr_filter.js"></script>
       <script src="generators/js/dplyr_filter.js"></script>
+      <script src="generators/r/dplyr_filter.js"></script>
 
       <script src="blocks/dplyr_groupby.js"></script>
       <script src="generators/js/dplyr_groupby.js"></script>
-<<<<<<< HEAD
-      
-      <script src="blocks/dplyr_filter.js"></script>
-      <script src="generators/js/dplyr_filter.js"></script>
-      <script src="generators/r/dplyr_filter.js"></script>
-    
-      <script src="blocks/dplyr_filter.js"></script>
-      <script src="generators/js/dplyr_filter.js"></script>
-=======
 
       <script src="blocks/dplyr_mutate.js"></script>
       <script src="generators/js/dplyr_mutate.js"></script>
@@ -173,7 +147,6 @@
 
       <script src="blocks/dplyr_summarize.js"></script>
       <script src="generators/js/dplyr_summarize.js"></script>
->>>>>>> a71376bc
 
       <script src="blocks/ggplot_bar.js"></script>
       <script src="generators/js/ggplot_bar.js"></script>
@@ -181,67 +154,51 @@
       <script src="blocks/ggplot_boxplot.js"></script>
       <script src="generators/js/ggplot_boxplot.js"></script>
 
-<<<<<<< HEAD
-      <script src="blocks/dplyr_select.js"></script>
-      <script src="generators/js/dplyr_select.js"></script>
-
-      <script src="blocks/variable_text.js"></script>
-      <script src="generators/js/variable_text.js"></script>
-=======
       <script src="blocks/ggplot_hist.js"></script>
       <script src="generators/js/ggplot_hist.js"></script>
->>>>>>> a71376bc
 
       <script src="blocks/ggplot_point.js"></script>
       <script src="generators/js/ggplot_point.js"></script>
 
-<<<<<<< HEAD
+      <script src="blocks/ggplot_table.js"></script>
+      <script src="generators/js/ggplot_table.js"></script>
+
+      <script src="blocks/plumbing_join.js"></script>
+      <script src="generators/js/plumbing_join.js"></script>
+
+      <script src="blocks/plumbing_notify.js"></script>
+      <script src="generators/js/plumbing_notify.js"></script>
+
+      <script src="blocks/stats_arithmetic.js"></script>
+      <script src="generators/js/stats_arithmetic.js"></script>
+
+      <script src="blocks/stats_count.js"></script>
+      <script src="generators/js/stats_count.js"></script>
+
+      <script src="blocks/stats_max.js"></script>
+      <script src="generators/js/stats_max.js"></script>
+
+      <script src="blocks/stats_mean.js"></script>
+      <script src="generators/js/stats_mean.js"></script>
+
+      <script src="blocks/stats_median.js"></script>
+      <script src="generators/js/stats_median.js"></script>
+
+      <script src="blocks/stats_min.js"></script>
+      <script src="generators/js/stats_min.js"></script>
+
+      <script src="blocks/stats_sd.js"></script>
+      <script src="generators/js/stats_sd.js"></script>
+
+      <script src="blocks/stats_sum.js"></script>
+      <script src="generators/js/stats_sum.js"></script>
+
+      <script src="blocks/variable_columnName.js"></script>
+      <script src="generators/js/variable_columnName.js"></script>
+
       <script src="blocks/variable_compare.js"></script>
       <script src="generators/js/variable_compare.js"></script>
       <script src="generators/r/variable_compare.js"></script>
-
-      <script src="blocks/variable_operation.js"></script>
-      <script src="generators/js/variable_operation.js"></script>
-=======
-      <script src="blocks/ggplot_table.js"></script>
-      <script src="generators/js/ggplot_table.js"></script>
-
-      <script src="blocks/plumbing_join.js"></script>
-      <script src="generators/js/plumbing_join.js"></script>
->>>>>>> a71376bc
-
-      <script src="blocks/plumbing_notify.js"></script>
-      <script src="generators/js/plumbing_notify.js"></script>
-
-      <script src="blocks/stats_arithmetic.js"></script>
-      <script src="generators/js/stats_arithmetic.js"></script>
-
-      <script src="blocks/stats_count.js"></script>
-      <script src="generators/js/stats_count.js"></script>
-
-      <script src="blocks/stats_max.js"></script>
-      <script src="generators/js/stats_max.js"></script>
-
-      <script src="blocks/stats_mean.js"></script>
-      <script src="generators/js/stats_mean.js"></script>
-
-      <script src="blocks/stats_median.js"></script>
-      <script src="generators/js/stats_median.js"></script>
-
-      <script src="blocks/stats_min.js"></script>
-      <script src="generators/js/stats_min.js"></script>
-
-      <script src="blocks/stats_sd.js"></script>
-      <script src="generators/js/stats_sd.js"></script>
-
-      <script src="blocks/stats_sum.js"></script>
-      <script src="generators/js/stats_sum.js"></script>
-
-      <script src="blocks/variable_columnName.js"></script>
-      <script src="generators/js/variable_columnName.js"></script>
-
-      <script src="blocks/variable_compare.js"></script>
-      <script src="generators/js/variable_compare.js"></script>
 
       <script src="blocks/variable_number.js"></script>
       <script src="generators/js/variable_number.js"></script>
