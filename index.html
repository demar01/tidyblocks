--- conflicted
+++ resolved
@@ -7,100 +7,10 @@
 <!-- language: lang-html -->
 
 <html>
-<<<<<<< HEAD
-    <head>
+  <head>
         <meta charset="utf-8">
         <meta http-equiv="X-UA-Compatible" content="IE=edge">
-=======
   <head>
-    <meta charset="utf-8">
-    <meta http-equiv="X-UA-Compatible" content="IE=edge">
-
-    <!-- Visual appearance -->
-    <link rel="stylesheet" href="https://cdnjs.cloudflare.com/ajax/libs/font-awesome/4.7.0/css/font-awesome.min.css">
-    <link href="static/tidyblocks.css" rel="stylesheet" type="text/css">
-
-  </head>
-  <body>
-  
-    <div id="codeArea">
-      <button id="blockToText" onclick="generateCodePane(); showCode();">
-        As Text
-        <i class="fa fa-bug"></i>
-      </button>
-      <button id="runCode" onclick="runCode()">
-        Run
-        <i class="fa fa-play"></i>
-      </button>
-      <br/>
-      <input type="text" id="filename" name="filename" />
-      <a id="download" href="#" onclick="saveCode()"><button>Download</button></a>
-      <input type="file" onchange="loadCode(this.files)"/>
-      <a href="./guide/"><i class="fa fa-info-circle"></i> Guide</a>
-      <div class="input" id="blockDisplay">
-        <xml id="toolbox">
-          <category name="data" categorystyle="data">
-            <block type="data_colors"></block>
-            <block type="data_double"></block>
-            <block type="data_earthquakes"></block>
-            <block type="data_iris"></block>
-            <block type="data_missing"></block>
-            <block type="data_mtcars"></block>
-            <block type="data_toothGrowth"></block>
-            <block type="data_single"></block>
-            <block type="data_urlCSV"></block>
-          </category>
-          <category name="transform" categorystyle="transform">
-            <block type="transform_filter"></block>
-            <block type="transform_groupBy"></block>
-            <block type="transform_mutate"></block>
-            <block type="transform_select"></block>
-            <block type="transform_sort"></block>
-            <block type="transform_summarize">
-                <statement name="COLUMN_FUNC_PAIR">
-                  <block type="transform_summarize_item"></block>
-                </statement>
-            </block>
-            <block type="transform_summarize_item"></block>
-            <block type="transform_ungroup"></block>
-          </category>
-          <category name="plot" categorystyle="plot">
-            <block type="plot_bar"></block>
-            <block type="plot_boxplot"></block>
-            <block type="plot_hist"></block>
-            <block type="plot_point"></block>
-            <block type="plot_table"></block>
-          </category>
-          <category name="operation" categorystyle="operation">
-            <block type="operation_arithmetic"></block>
-            <block type="operation_compare"></block>
-            <block type="operation_convert"></block>
-            <block type="operation_convert_datetime"></block>
-            <block type="operation_ifElse"></block>
-            <block type="operation_logical"></block>
-            <block type="operation_negate"></block>
-            <block type="operation_not"></block>
-            <block type="operation_type"></block>
-          </category>
-          <category name="value" categorystyle="value">
-            <block type="value_boolean"></block>
-            <block type="value_column"></block>
-            <block type="value_datetime"></block>
-            <block type="value_number"></block>
-            <block type="value_text"></block>
-          </category>
-          <category name="plumbing" categorystyle="plumbing">
-            <block type="plumbing_join"></block>
-            <block type="plumbing_notify"></block>
-          </category>
-        </xml>
-      </div>
-      <div class="input" id="codeOutputDiv">
-        <pre id="codeOutput"></pre>
-      </div>
-    </div>
->>>>>>> 834afe3a
-    
         <!-- Visual appearance -->
         <link rel="stylesheet" href="https://cdnjs.cloudflare.com/ajax/libs/font-awesome/4.7.0/css/font-awesome.min.css">
         <link rel="stylesheet" href="https://maxcdn.bootstrapcdn.com/bootstrap/3.4.0/css/bootstrap.min.css">
@@ -109,42 +19,59 @@
         <link rel="stylesheet" href="style2.css">
     
       </head>
+
       <body>
 
-          <style>
-</style>
-
-    <div class="topnav">
-
-        <button href="./guide/">
-          <i class="fa fa-question-circle fa-lg"></i>
-          </button>
-
-          <input type="file" id="imgupload" style="display:none" onchange="loadCode(this.files)"/> 
-          <button id="OpenImgUpload"><i class="fa fa-upload fa-lg"></i></button>
-
-
-        <div class="dropdown">
-            <button>
-                <i class="fa fa-save fa-lg"></i>
-              </button>
-            <div class="dropdown-content">
-            <a id="download" href="#" onclick="saveCode()">Workspace</a>
-            <a id="downloadData" href="#" onclick="saveTable('dataFrame');">Data</a>
-            <a id="savePlot" href="#">Plot</a>
-            </div>
+
+
+
+<!-- begin snippet: js hide: false console: true babel: null -->
+
+<!-- language: lang-html -->
+
+<html>
+    <head>
+      <meta charset="utf-8">
+      <meta http-equiv="X-UA-Compatible" content="IE=edge">
+  
+      <!-- Visual appearance -->
+      <link rel="stylesheet" href="https://cdnjs.cloudflare.com/ajax/libs/font-awesome/4.7.0/css/font-awesome.min.css">
+      <link href="static/tidyblocks.css" rel="stylesheet" type="text/css">
+  
+    </head>
+    <body>
+
+      <div class="topnav">
+  
+          <button href="./guide/">
+            <i class="fa fa-question-circle fa-lg"></i>
+            </button>
+  
+            <input type="file" id="imgupload" style="display:none" onchange="loadCode(this.files)"/> 
+            <button id="OpenImgUpload"><i class="fa fa-upload fa-lg"></i></button>
+  
+  
+          <div class="dropdown">
+              <button>
+                  <i class="fa fa-save fa-lg"></i>
+                </button>
+              <div class="dropdown-content">
+              <a id="download" href="#" onclick="saveCode()">Workspace</a>
+              <a id="downloadData" href="#" onclick="saveTable('dataFrame');">Data</a>
+              <a id="savePlot" href="#">Plot</a>
+              </div>
+          </div>
+  
+          <div class="topnav-right">
+            <a class="logo" style="pointer-events:none;">TidyBlocks</a>
+          </div>
         </div>
-
-        <div class="topnav-right">
-          <a class="logo" style="pointer-events:none;">TidyBlocks</a>
-        </div>
-      </div>
-
-
-    <div class="splitter">
-    	<div id="first">
-          <div class="fab" id="runCode" onclick="runCode(); showCode();">RUN</div>
-          <div id="blockDisplay">
+  
+  
+      <div class="splitter">
+        <div id="first">
+            <div class="fab" id="runCode" onclick="runCode(); showCode();">RUN</div>
+            <div id="blockDisplay">
               <xml id="toolbox">
                 <category name="data" categorystyle="data">
                   <block type="data_colors"></block>
@@ -178,129 +105,121 @@
                   <block type="plot_point"></block>
                   <block type="plot_table"></block>
                 </category>
+                <category name="operation" categorystyle="operation">
+                  <block type="operation_arithmetic"></block>
+                  <block type="operation_compare"></block>
+                  <block type="operation_convert"></block>
+                  <block type="operation_convert_datetime"></block>
+                  <block type="operation_ifElse"></block>
+                  <block type="operation_logical"></block>
+                  <block type="operation_negate"></block>
+                  <block type="operation_not"></block>
+                  <block type="operation_type"></block>
+                </category>
+                <category name="value" categorystyle="value">
+                  <block type="value_boolean"></block>
+                  <block type="value_column"></block>
+                  <block type="value_datetime"></block>
+                  <block type="value_number"></block>
+                  <block type="value_text"></block>
+                </category>
                 <category name="plumbing" categorystyle="plumbing">
                   <block type="plumbing_join"></block>
                   <block type="plumbing_notify"></block>
                 </category>
-                <category name="values" categorystyle="values">
-                  <block type="value_arithmetic"></block>
-                  <block type="value_boolean"></block>
-                  <block type="value_column"></block>
-                  <block type="value_compare"></block>
-                  <block type="value_convert"></block>
-                  <block type="value_convert_datetime"></block>
-                  <block type="value_datetime"></block>
-                  <block type="value_ifElse"></block>
-                  <block type="value_negate"></block>
-                  <block type="value_not"></block>
-                  <block type="value_number"></block>
-                  <block type="value_logical"></block>
-                  <block type="value_text"></block>
-                  <block type="value_type"></block>
-                </category>
               </xml>
-            </div>
+              </div>
+        </div>
+        <div id="separator" ></div>
+        <div id="second" >
+                  <ul class="nav nav-tabs">
+                    <li class="active"><a data-toggle="tab" href="#data">Data</a></li>
+                    <li><a data-toggle="tab" href="#plot">Plot</a></li>
+                    <li><a data-toggle="tab" href="#debug">Debug</a></li>
+                    <li><a data-toggle="tab" href="#text">Text</a></li>
+                  </ul>
+                
+                  <div class="tab-content">
+                    <div id="data" class="tab-pane fade in active">
+                      <div id="dataOutput"></div>
+                    </div>
+                    <div id="plot" class="tab-pane fade">
+                        <div id="plotOutput"></div>
+                    </div>
+                    <div id="debug" class="tab-pane fade">
+                        <div id="error"></div>
+                    </div>
+                    <div id="text" class="tab-pane fade">
+  
+                      <div class="language">
+                          <div class="select-style">
+                              <select>
+                                <option value="javascript">JavaScript</option>
+                                <option value="python" disabled>Python</option>
+                                <option value="r" disabled>R</option>
+                              </select>
+                            </div>
+                      </div>
+  
+                        <div id="codeOutput"></div>
+                    </div>
+                  </div>
+        </div>
       </div>
-    	<div id="separator" ></div>
-    	<div id="second" >
-                <ul class="nav nav-tabs">
-                  <li class="active"><a data-toggle="tab" href="#data">Data</a></li>
-                  <li><a data-toggle="tab" href="#plot">Plot</a></li>
-                  <li><a data-toggle="tab" href="#debug">Debug</a></li>
-                  <li><a data-toggle="tab" href="#text">Text</a></li>
-                </ul>
-              
-                <div class="tab-content">
-                  <div id="data" class="tab-pane fade in active">
-                    <div id="dataOutput"></div>
-                  </div>
-                  <div id="plot" class="tab-pane fade">
-                      <div id="plotOutput"></div>
-                  </div>
-                  <div id="debug" class="tab-pane fade">
-                      <div id="error"></div>
-                  </div>
-                  <div id="text" class="tab-pane fade">
-
-                    <div class="language">
-                        <div class="select-style">
-                            <select>
-                              <option value="javascript">JavaScript</option>
-                              <option value="python" disabled>Python</option>
-                              <option value="r" disabled>R</option>
-                            </select>
-                          </div>
-                    </div>
-
-                      <div id="codeOutput"></div>
-                  </div>
-                </div>
+  
+      <!-- Blockly itself -->
+      <script language="javascript" type="text/javascript" src="static/blockly_compressed.js"></script>
+      <script language="javascript" type="text/javascript" src="static/blocks_compressed.js"></script>
+      <script language="javascript" type="text/javascript" src="static/javascript_compressed.js"></script>
+      <script language="javascript" type="text/javascript" src="static/msg/js/en.js"></script>
+  
+      <!-- DataForge, Vega-Lite, and what-not -->
+      <script src="https://cdn.jsdelivr.net/npm/vega@5.4.0"></script>
+      <script src="https://cdn.jsdelivr.net/npm/vega-lite@3.3.0"></script>
+      <script src="https://cdn.jsdelivr.net/npm/vega-embed@4.2.0"></script>
+      <script src="https://cdn.jsdelivr.net/npm/papaparse@5.0.2/papaparse.min.js"></script>
+      <script src="https://cdnjs.cloudflare.com/ajax/libs/html2canvas/0.4.1/html2canvas.min.js"></script>
+      <script src="https://code.jquery.com/jquery-3.4.1.min.js" integrity="sha256-CSXorXvZcTkaix6Yvo6HppcZGetbYMGWSFlBw8HfCJo=" crossorigin="anonymous"></script>
+  
+      <!-- Put all blocks code in a div so it's easy to find and load for testing. -->
+      <div id="tidyblocks">
+        <!-- TidyBlocks supports -->
+        <script src="tidyblocks/tidyblocks.js"></script>
+        <script src="tidyblocks/gui.js"></script>
+        <script src="tidyblocks/themes.js"></script>
+  
+        <!-- TidyBlocks blocks -->
+        <script src="blocks/data_blocks.js"></script>
+        <script src="blocks/operation_blocks.js"></script>
+        <script src="blocks/plot_blocks.js"></script>
+        <script src="blocks/plumbing_blocks.js"></script>
+        <script src="blocks/transform_blocks.js"></script>
+        <script src="blocks/transform_summarize_item.js"></script>
+        <script src="blocks/value_blocks.js"></script>
+  
+        <!-- TidyBlocks code generators -->
+        <script src="generators/js/data_blocks.js"></script>
+        <script src="generators/js/operation_blocks.js"></script>
+        <script src="generators/js/plot_blocks.js"></script>
+        <script src="generators/js/plumbing_blocks.js"></script>
+        <script src="generators/js/transform_blocks.js"></script>
+        <script src="generators/js/transform_summarize_item.js"></script>
+        <script src="generators/js/value_blocks.js"></script>
       </div>
-    </div>
-
-    <!-- Blockly itself -->
-    <script language="javascript" type="text/javascript" src="static/blockly_compressed.js"></script>
-    <script language="javascript" type="text/javascript" src="static/blocks_compressed.js"></script>
-    <script language="javascript" type="text/javascript" src="static/javascript_compressed.js"></script>
-    <script language="javascript" type="text/javascript" src="static/msg/js/en.js"></script>
-
-    <!-- DataForge, Vega-Lite, and what-not -->
-    <script src="https://cdn.jsdelivr.net/npm/vega@5.4.0"></script>
-    <script src="https://cdn.jsdelivr.net/npm/vega-lite@3.3.0"></script>
-    <script src="https://cdn.jsdelivr.net/npm/vega-embed@4.2.0"></script>
-    <script src="https://cdn.jsdelivr.net/npm/papaparse@5.0.2/papaparse.min.js"></script>
-    <script src="https://cdnjs.cloudflare.com/ajax/libs/html2canvas/0.4.1/html2canvas.min.js"></script>
-    <script src="https://code.jquery.com/jquery-3.4.1.min.js" integrity="sha256-CSXorXvZcTkaix6Yvo6HppcZGetbYMGWSFlBw8HfCJo=" crossorigin="anonymous"></script>
-
-    <!-- Put all blocks code in a div so it's easy to find and load for testing. -->
-    <div id="tidyblocks">
-      <!-- TidyBlocks supports -->
-      <script src="tidyblocks/tidyblocks.js"></script>
-      <script src="tidyblocks/gui.js"></script>
-      <script src="tidyblocks/themes.js"></script>
-
-      <!-- TidyBlocks blocks -->
-      <script src="blocks/data_blocks.js"></script>
-      <script src="blocks/operation_blocks.js"></script>
-      <script src="blocks/plot_blocks.js"></script>
-      <script src="blocks/plumbing_blocks.js"></script>
-      <script src="blocks/transform_blocks.js"></script>
-      <script src="blocks/transform_summarize_item.js"></script>
-      <script src="blocks/value_blocks.js"></script>
-
-      <!-- TidyBlocks code generators -->
-      <script src="generators/js/data_blocks.js"></script>
-      <script src="generators/js/operation_blocks.js"></script>
-      <script src="generators/js/plot_blocks.js"></script>
-      <script src="generators/js/plumbing_blocks.js"></script>
-      <script src="generators/js/transform_blocks.js"></script>
-      <script src="generators/js/transform_summarize_item.js"></script>
-      <script src="generators/js/value_blocks.js"></script>
-    </div>
-
-<<<<<<< HEAD
-    <!-- R code
-    <script language="javascript" type="text/javascript" src="languages/r.js"></script>
-    <script src="generators/r/data_colors.js"></script>
-    <script src="generators/r/data_earthquakes.js"></script>
-    <script src="generators/r/data_iris.js"></script>
-    <script src="generators/r/data_mtcars.js"></script>
-    <script src="generators/r/data_toothGrowth.js"></script>
-    <script src="generators/r/data_single.js"></script>
-    <script src="generators/r/data_urlCSV.js"></script>
-    <script src="generators/r/transform_filter.js"></script>
-    <script src="generators/r/transform_groupby.js"></script>
-    <script src="generators/r/transform_mutate.js"></script>
-    <script src="generators/r/transform_select.js"></script>
-    <script src="generators/r/transform_summarize.js"></script>
-    <script src="generators/r/value_compare.js"></script>
-    -->
-
-
-=======
->>>>>>> 834afe3a
+      
+      <script>
+  
+  document.addEventListener('DOMContentLoaded', (event) => {
+      setUpBlockly()
+  })
+  
+      </script>
+      </body>
+      </html>
+  
+  
+
     <script>
-
 document.addEventListener('DOMContentLoaded', (event) => {
     setUpBlockly()
 })
