--- conflicted
+++ resolved
@@ -80,14 +80,9 @@
   }
 
   const handleClose = () => {
-<<<<<<< HEAD
-    setAnchorEl(null)
-  }
-=======
     setAnchorEl(null);
   };
   const classes = useStyles();
->>>>>>> 49d36009
 
   return (
     <div>
@@ -171,17 +166,10 @@
               TidyBlocks
             </Typography>
             </Box>
-<<<<<<< HEAD
-              <TidyBlocksButtonItem name="Run" icon={<PlayArrowIcon className="menuIcon" fontSize="large"/>} handleClick={this.props.runProgram}/>
-              <TidyBlocksButtonItem name="Load Workspace" icon={<PublishIcon className="menuIcon" fontSize="large"/>} handleClick={this.props.runProgram}/>
-              <TidyBlocksButtonItem name="Load CSV" icon={<TableChartIcon className="menuIcon" fontSize="large"/>} handleClick={this.props.runProgram}/>
-              <TidyBlocksMenuItem name="Save..." menuItems={<SaveMenuItems/>} icon={<SaveIcon className="menuIcon" fontSize="large"/>}/>
-=======
               <TidyBlocksButtonItem name="Run" icon={<PlayArrowIcon className="menuIcon" fontSize="18"/>} handleClick={this.props.runProgram}/>
               <TidyBlocksButtonItem name="Load Workspace" icon={<PublishIcon className="menuIcon" fontSize="18"/>} handleClick={this.props.runProgram}/>
               <TidyBlocksButtonItem name="Load CSV" icon={<TableChartIcon className="menuIcon" fontSize="18"/>} handleClick={this.props.runProgram}/>
               <TidyBlocksMenuItem name="Save" menuItems={<SaveMenuItems/>} icon={<SaveIcon className="menuIcon" fontSize="18"/>}/>
->>>>>>> 49d36009
           </Toolbar>
         </AppBar>
         <Toolbar />
