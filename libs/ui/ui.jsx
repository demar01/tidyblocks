import ReactDOM from 'react-dom'
import React, {useState} from 'react'
import PropTypes from 'prop-types'
import SplitPane from 'react-split-pane/lib/SplitPane'
import Pane from 'react-split-pane/lib/Pane'
import Resizer, { RESIZER_DEFAULT_CLASSNAME } from 'react-split-pane'
import ReactBlocklyComponent from 'react-blockly'
import parseWorkspaceXml from 'react-blockly/src/BlocklyHelper.jsx'
import DataGrid from 'react-data-grid'
import Grid from "@material-ui/core/Grid"
import Paper from '@material-ui/core/Paper'
import Container from "@material-ui/core/Container"
import {MenuBar} from './menuBar.jsx'
import Select from 'react-select'
<<<<<<< HEAD
import { makeStyles } from '@material-ui/core/styles'
import AppBar from '@material-ui/core/AppBar'
import Tabs from '@material-ui/core/Tabs'
import Tab from '@material-ui/core/Tab'
import PhoneIcon from '@material-ui/icons/Phone'
import FavoriteIcon from '@material-ui/icons/Favorite'
import PersonPinIcon from '@material-ui/icons/PersonPin'
import HelpIcon from '@material-ui/icons/Help'
import ShoppingBasket from '@material-ui/icons/ShoppingBasket'
import ThumbDown from '@material-ui/icons/ThumbDown'
import ThumbUp from '@material-ui/icons/ThumbUp'
import Typography from '@material-ui/core/Typography'
import Box from '@material-ui/core/Box'
import { withStyles } from '@material-ui/core/styles'
=======
import AppBar from '@material-ui/core/AppBar';
import Tabs from '@material-ui/core/Tabs';
import Tab from '@material-ui/core/Tab';
import PhoneIcon from '@material-ui/icons/Phone';
import FavoriteIcon from '@material-ui/icons/Favorite';
import PersonPinIcon from '@material-ui/icons/PersonPin';
import HelpIcon from '@material-ui/icons/Help';
import ShoppingBasket from '@material-ui/icons/ShoppingBasket';
import ThumbDown from '@material-ui/icons/ThumbDown';
import ThumbUp from '@material-ui/icons/ThumbUp';
import Typography from '@material-ui/core/Typography';
import Box from '@material-ui/core/Box';
import { withStyles, makeStyles, useStyles, styled } from '@material-ui/core/styles'
import { MuiThemeProvider, createMuiTheme } from '@material-ui/core/styles';

const tabHeight = '34px' // default: '48px'

const theme = createMuiTheme({
  overrides: {
    MuiTabs: {
      root: {
        minHeight: tabHeight,
        height: tabHeight
      },
    },
    MuiTab: {
      root: {
        minHeight: tabHeight,
        height: tabHeight
      },
      wrapper: {
        fontSize: '12px'
      }
    },
  },
});
>>>>>>> 49d36009

const DataTabSelect = ({options, onChange, value}) => (
  <Select className="sourceSelect" classNamePrefix="sourceSelectInner"
    options={options}
    value={value}
    onChange={(e) => onChange(e)}
  />
)

const PlotTabSelect = ({options, onChange, value}) => (
  <Select className="sourceSelect" classNamePrefix="sourceSelectInner"
    options={options}
    value={value}
    onChange={(e) => onChange(e)}
  />
)

<<<<<<< HEAD
const TabPanel = (props) => {
  const { children, value, index, ...other } = props

=======
function TabPanel(props) {
  const { children, value, index, ...other } = props;
>>>>>>> 49d36009
  return (
    <div
      role="tabpanel"
      hidden={value !== index}
      id={`scrollable-force-tabpanel-${index}`}
      aria-labelledby={`scrollable-force-tab-${index}`}
      {...other}
    >
      {value === index && (
        <Box p={3}>
          <Typography component={"div"}>{children}</Typography>
        </Box>
      )}
    </div>
  )
}

TabPanel.propTypes = {
  children: PropTypes.node,
  index: PropTypes.any.isRequired,
  value: PropTypes.any.isRequired,
}

const a11yProps = (index) => {
  return {
    id: `scrollable-force-tab-${index}`,
    'aria-controls': `scrollable-force-tabpanel-${index}`,
  }
}

const createToolboxCategories = (props) => {
  const categories = parseWorkspaceXml(props.toolbox)
  const styles = props.settings.theme.categoryStyles
  categories.forEach(c => {
    const name = c.name
    if (styles[name]) {
      c.colour = styles[name].colour
    }
  })
  return categories
}

// The main TidyBlocks App UI. Contains resizable panes for the Blockly section,
// tabs for data display/plotting/logs.
export class TidyBlocksApp extends React.Component{
  constructor (props) {
    super(props)
    this.blocklyRef = React.createRef()
    this.bottomRightPaneRef = React.createRef()
    this.dataGridRef = React.createRef()

    // Get the initial environment so that we can pre-populate the datasets.
    const initialEnv = props.initialEnv

    this.state = {
      topRightPaneHeight: 200,

      toolboxCategories: createToolboxCategories(this.props),
      tabValue: 0,
      tabValueBottom: 0,
      // The results returned from running the program. We store them in full
      // in env for use during updates/changes, but may also use more specific
      // helper variables for intermediate results.
      env: null,
      dataKeys: null,
      data: null,
      dataColumns: null,
      dataOptions: [],
      dataValue: null,
      activeDataOption: null,

      plotKeys: null,
      plotData: null,
      plotOptions: [],
      plotValue: null,
      activePlotOption: null,

      stats: null,
      statsKeys: null,
      statsOptions: [],
      statsValue: null,
      activeStatsOption: null,

      logMessages: null
    }
    this.paneVerticalResize = this.paneVerticalResize.bind(this)
    this.paneHorizontalResize = this.paneHorizontalResize.bind(this)
    this.updatePlot = this.updatePlot.bind(this)
    this.changePlot = this.changePlot.bind(this)
    this.updateTopRightPaneHeight = this.updateTopRightPaneHeight.bind(this)
    this.runProgram = this.runProgram.bind(this)
    this.changeData = this.changeData.bind(this)
    this.handleTabChange = this.handleTabChange.bind(this)
    this.sortRows = this.sortRows.bind(this)
    this.updateLogMessages = this.updateLogMessages.bind(this)
  }

  componentDidMount () {
    this.updatePlot ()
    this.updateTopRightPaneHeight()
  }

  // Returns the workspace for use by our JavaScript code.
  getWorkspace () {
    return this.blocklyRef.current.workspace
  }

  // Handles a change in the vertical divider postion.
  paneVerticalResize () {
    if (this.dataGridRef.current){
      this.dataGridRef.current.metricsUpdated()
    }
    this.blocklyRef.current.resize()
    this.updatePlot()
  }

  // Updates the height of the topRightPane. This allows our ReactDataGrid to
  // update it's height.
  updateTopRightPaneHeight () {
    const topRightPane = ReactDOM.findDOMNode(this).querySelector('.topRightPane')
    const TOP_RIGHT_HEIGHT_OFFSET = 120
    if (topRightPane){
      const topRightPaneHeight = (topRightPane.offsetHeight - TOP_RIGHT_HEIGHT_OFFSET)
      this.setState({topRightPaneHeight: topRightPaneHeight})
    }
  }

  //Handles a change in the horizontal divider position.
  paneHorizontalResize () {
    // Seems like sometimes the vertical pane get askew if we pull fast enough,
    // so we'll update it for safety.
    this.paneVerticalResize()
    this.updatePlot()
    this.updateTopRightPaneHeight()
  }

  // Sorting function for our react-data-grids.
  sortRows(sortColumn, sortDirection){
    console.log(sortColumn)
    console.log(sortDirection)
    const comparer = (a, b) => {
      if (sortDirection === 'ASC') {
        return (a[sortColumn]> b[sortColumn]) ? 1 : -1
      } else if (sortDirection === 'DESC') {
        return (a[sortColumn]< b[sortColumn]) ? 1 : -1
      }
    }

    // Can access the initial data for 'None'. For now will just return the
    // same data unchanged.
    const rows = sortDirection === 'NONE' ? this.state.data : this.state.data.sort(comparer)
    this.setState({data: rows})
  }

  // Updates the plot vega drawing.
  updatePlot () {
    // Would be nice to use a ref instead of querying the DOM directly. Panes
    // don't seem to give an offsetWidth though. The alternative would involve
    // computing window sizes (on pane drag or window resize) from
    // percentages.
    const bottomRightPane = ReactDOM.findDOMNode(this).querySelector('.bottomRightPane')
    const WIDTH_OFFSET = 120
    const HEIGHT_OFFSET = 150

    if (this.state.plotData) {
      const plotData = this.state.plotData
      if (bottomRightPane) {
        plotData.width = bottomRightPane.offsetWidth - WIDTH_OFFSET
        plotData.height = bottomRightPane.offsetHeight - HEIGHT_OFFSET
      }

      vegaEmbed('#plotOutput', plotData, {})
    }
  }

  // Handles changing the displayed plot using the react-select dropdown.
  changePlot (e) {
    console.log(e)
    const activePlotOption = e
    const plotData = this.state.env.plots.get(activePlotOption.value)
    this.setState({activePlotOption: activePlotOption, plotData: plotData}, () => {
      this.updatePlot()
    })
  }

  changeData (e) {
    console.log(e)
    const activeDataOption = e
    let formattedColumns = []
    const data = this.state.env.userData.get(activeDataOption.value)['data']
    console.log("change")
    console.log(data)
    const dataColumns = this.state.env.userData.get(activeDataOption.value)['columns']
    dataColumns.forEach(c => formattedColumns.push({key: c, name: c, sortable: true, resizable: true}))

    this.setState({activeDataOption: activeDataOption, data: data,
      dataColumns: formattedColumns})
  }

  updateLogMessages (env) {
    this.setState({logMessages: env.log})
  }

  runProgram () {
    TidyBlocksUI.runProgram()
    const env = TidyBlocksUI.env
    console.log(env)

    this.updateDataInformation(env)
    this.updatePlotInformation(env)
    this.updateStatsInformation(env)
    this.updateLogMessages(env)
  }

  updateDataInformation (env) {
    const dataKeys = env.userData.keys()
    let data = null
    let dataColumns = null
    let activeDataOption = null
    let formattedColumns = []

    if (this.state.activeDataOption) {
      if (env.userData.has(this.state.activeDataOption.value)){
        data = env.userData.get(this.state.activeDataOption.value)['data']
        dataColumns = env.userData.get(this.state.activeDataOption.value)['columns']
        dataColumns.forEach(c => formattedColumns.push({key: c, name: c, sortable: true, resizable: true}))
        activeDataOption = this.state.activeDataOption
      }
    } else {
      let result = dataKeys.next()
      if (!result.done){
        activeDataOption = {'value': result.value, 'label': result.value}
        console.log(env.userData.get(activeDataOption.value)['columns'])
        data = env.userData.get(activeDataOption.value)['data']
        dataColumns = env.userData.get(activeDataOption.value)['columns']
        dataColumns.forEach(c => formattedColumns.push({key: c, name: c, sortable: true, resizable: true}))
      }
    }
    let dataOptions = []
    for (let key of env.userData.keys()){
      dataOptions.push({value: key, label: key})
    }
    this.setState({dataKeys:dataKeys, data: data, dataColumns: formattedColumns,
      activeDataOption: activeDataOption, dataOptions: dataOptions})
  }

  updatePlotInformation (env) {
    const plotKeys = env.plots.keys()
    let plotData = null
    let activePlotOption = null

    // If there's a current activePlotOption try to load it. Otherwise get the
    // first plot provided by env.
    if (this.state.activePlotOption) {
      if (env.plots.has(this.state.activePlotOption.value)){
        plotData = env.plots.get(this.state.activePlotOption.value)
        activePlotOption = this.state.activePlotOption
      }
    } else {
      let result = plotKeys.next()
      if (!result.done){
        activePlotOption = {'value': result.value, 'label': result.value}
        plotData = env.plots.get(activePlotOption.value)
      }
    }

    let plotOptions = []
    for (let key of env.plots.keys()){
      plotOptions.push({value: key, label: key})
    }

    this.setState({env: env, plotKeys:plotKeys, plotData: plotData,
      activePlotOption: activePlotOption, plotOptions: plotOptions}, () => {
      this.updatePlot()
    })
  }

  updateStatsInformation (env) {
    // Updates Stats information. DISABLED PENDING FORMAT DISCUSSION.
    // const statsKeys = env.stats.keys()
    // let stats = null
    // let statsColumns = null
    // let activeStatsOption = null
    // let formattedStatsColumns = []
    //
    // if (this.state.activeStatsOption) {
    //   if (env.stats.has(this.state.activeStatsOption.value)){
    //     stats = env.stats.get(this.state.activeStatsOption.value)['data']
    //     statsColumns = env.stats.get(this.state.activeStatsOption.value)['columns']
    //     statsColumns.forEach(c => formattedStatsColumns.push({key: c, name: c, sortable: true, resizable: true}))
    //     activeStatsOption = this.state.activeStatsOption
    //   }
    // } else {
    //   let result = statsKeys.next()
    //   if (!result.done){
    //     activeStatsOption = {'value': result.value, 'label': result.value}
    //     stats = env.stats.get(activeStatsOption.value)['data']
    //     statsColumns = env.stats.get(activeStatsOption.value)['columns']
    //     statsColumns.forEach(c => formattedStatsColumns.push({key: c, name: c, sortable: true, resizable: true}))
    //   }
    // }
    //
    // let statsOptions = []
    // for (let key of env.stats.keys()){
    //   statsOptions.push({value: key, label: key})
    // }
    // this.setState({statsKeys:statsKeys, stats: stats, statsColumns: formattedStatsColumns,
    //   activeStatsOption: activeStatsOption, statsOptions: statsOptions})
  }

  handleTabChange (event, newValue) {
    this.setState({tabValue: newValue})
  }

<<<<<<< HEAD
  render () {
    const classes = withStyles(Tabs)
    const logMessages = this.state.logMessages
          ? this.state.logMessages.map((msg, i) => <li><code>{msg[0]}: {msg[1]}</code></li>) // FIXME: should give each a key
          : <li>No messages</li>
    const logMessageList = <ul>{logMessages}</ul>
    return (
      <div >
        <MenuBar runProgram={this.runProgram}/>
        <SplitPane className="splitPaneWrapper"
          split="vertical"  primary="primary"
          onChange={this.paneVerticalResize}>
          <Pane minSize="200px">
            <ReactBlocklyComponent.BlocklyEditor
              ref={this.blocklyRef}
              toolboxCategories={this.state.toolboxCategories}
              workspaceConfiguration={this.props.settings}
              wrapperDivClassName="fill-height"
            />
          </Pane>
          <SplitPane split="horizontal" minSize="100px"
            primary="secondary" onChange={this.paneHorizontalResize}>
            <Pane className="topRightPane" minSize="100px" initialSize="50%">
              <div className={classes.root}>
                <AppBar position="static" color="default" component={'span'}>
                  <Tabs component={'span'}
                    value={this.state.tabValue}
                    onChange={this.handleTabChange}
                    variant="scrollable"
                    scrollButtons="on"
                    indicatorColor="primary"
                    textColor="primary"
                    aria-label="scrollable force tabs example">
                    <Tab label="Data" {...a11yProps(0)} />
                    <Tab label="Stats" {...a11yProps(1)} />
                    <Tab label="Console" {...a11yProps(2)} />
                  </Tabs>
                </AppBar>
                <TabPanel value={this.state.tabValue} index={0} component="div">
                      <DataTabSelect options={this.state.dataOptions} onChange={this.changeData} value={this.state.activeDataOption}/>
                      <div className="relativeWrapper">
                        <div className="">
                          <div className="dataWrapper">
                            {this.state.dataColumns &&
                              <DataGrid
                                columns={this.state.dataColumns}
                                rows={this.state.data}
                                enableCellAutoFocus={false}
                                height={this.state.topRightPaneHeight}
                                onGridSort={this.sortRows}
                                />
                            }
                          </div>
                        </div>
                      </div>
                </TabPanel>
                <TabPanel value={this.state.tabValue} index={1}>
                  <div className="relativeWrapper">
                    <div className="absoluteWrapper">
                      <div className="dataWrapper">
                      </div>
                    </div>
                  </div>
                </TabPanel>
                <TabPanel value={this.state.tabValue} index={2}>
                  {logMessages}
                </TabPanel>
              </div>
            </Pane>
            <Pane ref={this.bottomRightPaneRef} id="bottomRightPane" className="bottomRightPane"
              minSize="100px" initialSize="50%">
              <div className={classes.root}>
                <AppBar position="static" color="default" component={'span'}>
                  <Tabs component={'span'}
                    value={this.state.tabValueBottom}
                    onChange={this.handleTabChange}
                    variant="scrollable"
                    scrollButtons="on"
                    indicatorColor="primary"
                    textColor="primary"
                    aria-label="scrollable force tabs example">
                    <Tab label="Plot" {...a11yProps(0)} />
                  </Tabs>
                </AppBar>
                <TabPanel value={this.state.tabValueBottom} index={0} component="div">
                  <PlotTabSelect options={this.state.plotOptions} onChange={this.changePlot} value={this.state.activePlotOption}/>
                  <div className="plotWrapper">
                    <div id="plotOutput"></div>
                  </div>
                </TabPanel>
              </div>
            </Pane>
=======
  render(){
    const classes = withStyles(Tabs);
    const tabClasses = withStyles(Tab);

    return (
      <div >
        <MuiThemeProvider theme={theme}>
          <MenuBar runProgram={this.runProgram}/>
          <SplitPane className="splitPaneWrapper"
            split="vertical"  primary="secondary"
            onChange={this.paneVerticalResize}>
            <Pane minSize="200px">
              <ReactBlocklyComponent.BlocklyEditor
                ref={this.blocklyRef}
                toolboxCategories={this.state.toolboxCategories}
                workspaceConfiguration={this.props.settings}
                wrapperDivClassName="fill-height"
              />
            </Pane>
            <SplitPane split="horizontal" minSize="100px"
              primary="secondary" onChange={this.paneHorizontalResize}>
              <Pane className="topRightPane" minSize="100px" initialSize="50%">
                <div className={classes.root}>
                  <AppBar position="static" color="default" component={'span'}>
                    <Tabs component={'span'}
                      value={this.state.tabValue}
                      onChange={this.handleTabChange}
                      variant="scrollable"
                      scrollButtons="on"
                      indicatorColor="primary"
                      textColor="primary"
                      >
                      <Tab
                        label="Data" {...a11yProps(0)}/>
                      <Tab
                        label="Stats" {...a11yProps(1)}/>
                      <Tab
                        label="Console" {...a11yProps(2)}/>
                      <Tab
                        label="Item Four" {...a11yProps(3)}/>
                    </Tabs>
                  </AppBar>
                  <TabPanel value={this.state.tabValue} index={0} component="div">
                        <DataTabSelect options={this.state.dataOptions} onChange={this.changeData} value={this.state.activeDataOption}/>
                        <div className="relativeWrapper">
                          <div className="">
                            <div className="dataWrapper">
                              {this.state.dataColumns &&
                                <DataGrid
                                  columns={this.state.dataColumns}
                                  rows={this.state.data}
                                  enableCellAutoFocus={false}
                                  height={this.state.topRightPaneHeight}
                                  onGridSort={this.sortRows}
                                  />
                              }
                            </div>
                          </div>
                        </div>
                  </TabPanel>
                  <TabPanel value={this.state.tabValue} index={1}>
                    <div className="relativeWrapper">
                      <div className="absoluteWrapper">
                        <div className="dataWrapper">

                        </div>
                      </div>
                    </div>
                  </TabPanel>
                  <TabPanel value={this.state.tabValue} index={2}>
                    Item Three
                  </TabPanel>
                  <TabPanel value={this.state.tabValue} index={3}>
                    Item Four
                  </TabPanel>
                </div>
              </Pane>
              <Pane ref={this.bottomRightPaneRef} id="bottomRightPane" className="bottomRightPane"
                minSize="100px" initialSize="50%">
                <div className={classes.root}>
                  <AppBar position="static" color="default" component={'span'}>
                    <Tabs component={'span'}
                      value={this.state.tabValueBottom}
                      onChange={this.handleTabChange}
                      variant="scrollable"
                      scrollButtons="on"
                      indicatorColor="primary"
                      textColor="primary">
                      <Tab label="Plot" {...a11yProps(0)} />
                    </Tabs>
                  </AppBar>
                  <TabPanel value={this.state.tabValueBottom} index={0} component="div">
                    <PlotTabSelect options={this.state.plotOptions} onChange={this.changePlot} value={this.state.activePlotOption}/>
                    <div className="plotWrapper">
                      <div id="plotOutput"></div>
                    </div>
                  </TabPanel>
                </div>
              </Pane>
            </SplitPane>
>>>>>>> 49d36009
          </SplitPane>
        </MuiThemeProvider>
      </div>
    )
  }
}<|MERGE_RESOLUTION|>--- conflicted
+++ resolved
@@ -12,22 +12,6 @@
 import Container from "@material-ui/core/Container"
 import {MenuBar} from './menuBar.jsx'
 import Select from 'react-select'
-<<<<<<< HEAD
-import { makeStyles } from '@material-ui/core/styles'
-import AppBar from '@material-ui/core/AppBar'
-import Tabs from '@material-ui/core/Tabs'
-import Tab from '@material-ui/core/Tab'
-import PhoneIcon from '@material-ui/icons/Phone'
-import FavoriteIcon from '@material-ui/icons/Favorite'
-import PersonPinIcon from '@material-ui/icons/PersonPin'
-import HelpIcon from '@material-ui/icons/Help'
-import ShoppingBasket from '@material-ui/icons/ShoppingBasket'
-import ThumbDown from '@material-ui/icons/ThumbDown'
-import ThumbUp from '@material-ui/icons/ThumbUp'
-import Typography from '@material-ui/core/Typography'
-import Box from '@material-ui/core/Box'
-import { withStyles } from '@material-ui/core/styles'
-=======
 import AppBar from '@material-ui/core/AppBar';
 import Tabs from '@material-ui/core/Tabs';
 import Tab from '@material-ui/core/Tab';
@@ -64,7 +48,6 @@
     },
   },
 });
->>>>>>> 49d36009
 
 const DataTabSelect = ({options, onChange, value}) => (
   <Select className="sourceSelect" classNamePrefix="sourceSelectInner"
@@ -82,14 +65,9 @@
   />
 )
 
-<<<<<<< HEAD
 const TabPanel = (props) => {
   const { children, value, index, ...other } = props
 
-=======
-function TabPanel(props) {
-  const { children, value, index, ...other } = props;
->>>>>>> 49d36009
   return (
     <div
       role="tabpanel"
@@ -404,103 +382,13 @@
     this.setState({tabValue: newValue})
   }
 
-<<<<<<< HEAD
-  render () {
-    const classes = withStyles(Tabs)
+  render(){
+    const classes = withStyles(Tabs);
+    const tabClasses = withStyles(Tab);
     const logMessages = this.state.logMessages
           ? this.state.logMessages.map((msg, i) => <li><code>{msg[0]}: {msg[1]}</code></li>) // FIXME: should give each a key
           : <li>No messages</li>
     const logMessageList = <ul>{logMessages}</ul>
-    return (
-      <div >
-        <MenuBar runProgram={this.runProgram}/>
-        <SplitPane className="splitPaneWrapper"
-          split="vertical"  primary="primary"
-          onChange={this.paneVerticalResize}>
-          <Pane minSize="200px">
-            <ReactBlocklyComponent.BlocklyEditor
-              ref={this.blocklyRef}
-              toolboxCategories={this.state.toolboxCategories}
-              workspaceConfiguration={this.props.settings}
-              wrapperDivClassName="fill-height"
-            />
-          </Pane>
-          <SplitPane split="horizontal" minSize="100px"
-            primary="secondary" onChange={this.paneHorizontalResize}>
-            <Pane className="topRightPane" minSize="100px" initialSize="50%">
-              <div className={classes.root}>
-                <AppBar position="static" color="default" component={'span'}>
-                  <Tabs component={'span'}
-                    value={this.state.tabValue}
-                    onChange={this.handleTabChange}
-                    variant="scrollable"
-                    scrollButtons="on"
-                    indicatorColor="primary"
-                    textColor="primary"
-                    aria-label="scrollable force tabs example">
-                    <Tab label="Data" {...a11yProps(0)} />
-                    <Tab label="Stats" {...a11yProps(1)} />
-                    <Tab label="Console" {...a11yProps(2)} />
-                  </Tabs>
-                </AppBar>
-                <TabPanel value={this.state.tabValue} index={0} component="div">
-                      <DataTabSelect options={this.state.dataOptions} onChange={this.changeData} value={this.state.activeDataOption}/>
-                      <div className="relativeWrapper">
-                        <div className="">
-                          <div className="dataWrapper">
-                            {this.state.dataColumns &&
-                              <DataGrid
-                                columns={this.state.dataColumns}
-                                rows={this.state.data}
-                                enableCellAutoFocus={false}
-                                height={this.state.topRightPaneHeight}
-                                onGridSort={this.sortRows}
-                                />
-                            }
-                          </div>
-                        </div>
-                      </div>
-                </TabPanel>
-                <TabPanel value={this.state.tabValue} index={1}>
-                  <div className="relativeWrapper">
-                    <div className="absoluteWrapper">
-                      <div className="dataWrapper">
-                      </div>
-                    </div>
-                  </div>
-                </TabPanel>
-                <TabPanel value={this.state.tabValue} index={2}>
-                  {logMessages}
-                </TabPanel>
-              </div>
-            </Pane>
-            <Pane ref={this.bottomRightPaneRef} id="bottomRightPane" className="bottomRightPane"
-              minSize="100px" initialSize="50%">
-              <div className={classes.root}>
-                <AppBar position="static" color="default" component={'span'}>
-                  <Tabs component={'span'}
-                    value={this.state.tabValueBottom}
-                    onChange={this.handleTabChange}
-                    variant="scrollable"
-                    scrollButtons="on"
-                    indicatorColor="primary"
-                    textColor="primary"
-                    aria-label="scrollable force tabs example">
-                    <Tab label="Plot" {...a11yProps(0)} />
-                  </Tabs>
-                </AppBar>
-                <TabPanel value={this.state.tabValueBottom} index={0} component="div">
-                  <PlotTabSelect options={this.state.plotOptions} onChange={this.changePlot} value={this.state.activePlotOption}/>
-                  <div className="plotWrapper">
-                    <div id="plotOutput"></div>
-                  </div>
-                </TabPanel>
-              </div>
-            </Pane>
-=======
-  render(){
-    const classes = withStyles(Tabs);
-    const tabClasses = withStyles(Tab);
 
     return (
       <div >
@@ -536,8 +424,6 @@
                         label="Stats" {...a11yProps(1)}/>
                       <Tab
                         label="Console" {...a11yProps(2)}/>
-                      <Tab
-                        label="Item Four" {...a11yProps(3)}/>
                     </Tabs>
                   </AppBar>
                   <TabPanel value={this.state.tabValue} index={0} component="div">
@@ -568,10 +454,7 @@
                     </div>
                   </TabPanel>
                   <TabPanel value={this.state.tabValue} index={2}>
-                    Item Three
-                  </TabPanel>
-                  <TabPanel value={this.state.tabValue} index={3}>
-                    Item Four
+                    {logMessages}
                   </TabPanel>
                 </div>
               </Pane>
@@ -598,7 +481,6 @@
                 </div>
               </Pane>
             </SplitPane>
->>>>>>> 49d36009
           </SplitPane>
         </MuiThemeProvider>
       </div>
