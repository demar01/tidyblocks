'use strict'

const stats = require('simple-statistics')

const util = require('./util')
const {ExprBase} = require('./expr')
const DataFrame = require('./dataframe')
const Summarize = require('./summarize')

const FAMILY = '@transform'

/**
 * Store information about a transform in a pipeline
 * Derived classes must provide `run(env, dataframe)`.
 */
class TransformBase {
  /**
   * @param {string} species What this transform is called.
   * @param {string[]} requires What datasets are required before this can run?
   * @param {string} produces What dataset does this transform produce?
   * @param {Boolean} input Does this transform require input?
   * @param {Boolean} output Does this transform produce input?
   */
  constructor (species, requires, produces, input, output) {
    util.check(species && (typeof species === 'string') &&
               Array.isArray(requires) &&
               requires.every(x => (typeof x === 'string')) &&
               ((produces === null) || (typeof produces === 'string')),
               `Bad parameters to constructor`)
    this.species = species
    this.requires = requires
    this.produces = produces
    this.input = input
    this.output = output
  }

  equal (other) {
    return (other instanceof TransformBase) &&
      (this.species === other.species)
  }

  equalColumns (other) {
    util.check('columns' in this,
               `This object must have columns`)
    util.check('columns' in other,
               `Other object must have columns`)
    return (other instanceof TransformBase) &&
      (this.species === other.species) &&
      (this.columns.length === other.columns.length) &&
      this.columns.every(x => other.columns.includes(x))
  }
}

// ----------------------------------------------------------------------

/**
 * Get a dataset.
 * @param {string} name Name of dataset.
 */
class TransformData extends TransformBase {
  constructor (name) {
    util.check(typeof name === 'string',
               `Expected string`)
    super('read', [], null, false, true)
    this.name = name
  }

  equal (other) {
    return super.equal(other) &&
      (this.name === other.name)
  }

  run (env, df) {
<<<<<<< HEAD
    env.appendLog('log', this.name)
=======
    env.appendLog(`${this.species} ${this.name}`)
>>>>>>> 9abe4ce3
    util.check(df === null,
               `Cannot provide input dataframe to reader`)
    const loaded = env.getData(this.name)
    return new DataFrame(loaded.data, loaded.columns)
  }
}

/**
 * Drop columns.
 */
class TransformDrop extends TransformBase {
  constructor (columns) {
    util.check(Array.isArray(columns),
               `Expected array of columns`)
    super('drop', [], null, true, true)
    this.columns = columns
  }

  equal (other) {
    return this.equalColumns(other)
  }

  run (env, df) {
<<<<<<< HEAD
    env.appendLog('log', this.name)
=======
    env.appendLog(`${this.species} ${this.columns.join(', ')}`)
>>>>>>> 9abe4ce3
    return df.drop(this.columns)
  }
}

/**
 * Filter rows.
 * @param {Expr} expr The operation function that tests rows.
 */
class TransformFilter extends TransformBase {
  constructor (expr) {
    util.check(expr instanceof ExprBase,
               `Expected expression`)
    super('filter', [], null, true, true)
    this.expr = expr
  }

  equal (other) {
    return super.equal(other) &&
      this.expr.equal(other.expr)
  }

  run (env, df) {
<<<<<<< HEAD
    env.appendLog('log', this.name)
=======
    env.appendLog(this.species)
>>>>>>> 9abe4ce3
    return df.filter(this.expr)
  }
}

/**
 * Group values.
 * @param {string[]} columns The columns that determine groups.
 */
class TransformGroupBy extends TransformBase {
  constructor (columns) {
    util.check(Array.isArray(columns),
               `Expected array of columns`)
    super('groupBy', [], null, true, true)
    this.columns = columns
  }

  equal (other) {
    return this.equalColumns(other)
  }

  run (env, df) {
<<<<<<< HEAD
    env.appendLog('log', this.name)
=======
    env.appendLog(`${this.species} ${this.columns.join(', ')}`)
>>>>>>> 9abe4ce3
    return df.groupBy(this.columns)
  }
}

/**
 * Join values.
 * @param {string} leftName Name of left table to wait for.
 * @param {string} leftCol Name of column in left table.
 * @param {string} rightName Name of right table to wait for.
 * @param {string} rightCol Name of column in right table.
 */
class TransformJoin extends TransformBase {
  constructor (leftName, leftCol, rightName, rightCol) {
    super('join', [leftName, rightName], null, false, true)
    this.leftName = leftName
    this.leftCol = leftCol
    this.rightName = rightName
    this.rightCol = rightCol
  }

  equal (other) {
    return super.equal(other) &&
      (this.leftName === other.leftName) &&
      (this.leftCol === other.leftCol) &&
      (this.rightName === other.rightName) &&
      (this.rightCol === other.rightCol)
  }

  run (env, df) {
<<<<<<< HEAD
    env.appendLog('log', this.name)
=======
    env.appendLog(this.species)
>>>>>>> 9abe4ce3
    util.check(df === null,
               `Cannot provide input dataframe to join`)
    const left = env.getData(this.leftName)
    const right = env.getData(this.rightName)
    return left.join(this.leftName, this.leftCol,
                     right, this.rightName, this.rightCol)
  }
}

/**
 * Create new columns.
 * @param {string} newName New column's name.
 * @param {function} expr Create new values.
 */
class TransformMutate extends TransformBase {
  constructor (newName, expr) {
    util.check(typeof newName === 'string',
               `Expected string as new name`)
    util.check(expr instanceof ExprBase,
               `Expected expression`)
    super('mutate', [], null, true, true)
    this.newName = newName
    this.expr = expr
  }

  equal (other) {
    return super.equal(other) &&
      (this.newName === other.newName) &&
      (this.expr.equal(other.expr))
  }

  run (env, df) {
<<<<<<< HEAD
    env.appendLog('log', this.name)
=======
    env.appendLog(`${this.species} ${this.newName}`)
>>>>>>> 9abe4ce3
    return df.mutate(this.newName, this.expr)
  }
}

/**
 * Notify that a result is available.
 * @param {string} label Name to use for notification.
 */
class TransformNotify extends TransformBase {
  constructor (label) {
    util.check(typeof label === 'string',
               `Expected string`)
    super('notify', [], label, true, false)
    this.label = label
  }

  equal (other) {
    return super.equal(other) &&
      (this.label === other.label)
  }

  run (env, df) {
<<<<<<< HEAD
    env.appendLog('log', this.name)
=======
    env.appendLog(`${this.species} ${this.label}`)
>>>>>>> 9abe4ce3
    return df
  }
}

/**
 * Select columns.
 * @param {string[]} columns The names of the columns to keep.
 */
class TransformSelect extends TransformBase {
  constructor (columns) {
    util.check(Array.isArray(columns),
               `Expected array of columns`)
    super('select', [], null, true, true)
    this.columns = columns
  }

  equal (other) {
    return this.equalColumns(other)
  }

  run (env, df) {
<<<<<<< HEAD
    env.appendLog('log', this.name)
=======
    env.appendLog(`${this.species} ${this.columns.join(', ')}`)
>>>>>>> 9abe4ce3
    return df.select(this.columns)
  }
}

/**
 * Create a numerical sequence.
 * @param {string} newName New column's name.
 * @param {number} limit How many to create.
 */
class TransformSequence extends TransformBase {
  constructor (newName, limit) {
    util.check(typeof newName === 'string',
               `Expected string as new name`)
    super('sequence', [], null, true, true)
    this.newName = newName
    this.limit = limit
  }

  equal (other) {
    return super.equal(other) &&
      (this.newName === other.newName) &&
      (this.limit === other.limit)
  }

  run (env, df) {
<<<<<<< HEAD
    env.appendLog('log', this.name)
=======
    env.appendLog(`${this.species} ${this.newName} ${this.limit}`)
>>>>>>> 9abe4ce3
    const raw = Array.from(
      {length: this.limit},
      (v, k) => {
        const result = {}
        result[this.newName] = k + 1
        return result
      })
    return new DataFrame(raw)
  }
}

/**
 * Sort data.
 * @param {string[]} columns Names of columns to sort by.
 * @param {Boolean} reverse Sort in reverse (descending) order?
 */
class TransformSort extends TransformBase {
  constructor (columns, reverse) {
    util.check(Array.isArray(columns),
               `Expected array of columns`)
    util.check(typeof reverse === 'boolean',
               `Expected Boolean`)
    super('sort', [], null, true, true)
    this.columns = columns
    this.reverse = reverse
  }

  equal (other) {
    return this.equalColumns(other)
  }

  run (env, df) {
<<<<<<< HEAD
    env.appendLog('log', this.name)
=======
    env.appendLog(`${this.species} ${this.columns.join(', ')} ${this.reverse}`)
>>>>>>> 9abe4ce3
    return df.sort(this.columns, this.reverse)
  }
}

/**
 * Summarize data.
 * @param {string} action Name of operation.
 * @param {string} column Column to summarize.
 */
class TransformSummarize extends TransformBase {
  constructor (action, column) {
    util.check(typeof action === 'string',
               `Expected string as action`)
    util.check(action in Summarize,
               `Unknown summarization operation ${action}`)
    util.check(typeof column === 'string',
               `Expected string as column name`)
    super('summarize', [], null, true, true)
    this.action = action
    this.column = column
  }

  equal (other) {
    return super.equal(other) &&
      (this.action === other.action) &&
      (this.column === other.column)
  }

  run (env, df) {
<<<<<<< HEAD
    env.appendLog('log', this.name)
    const summarizer = new Summarize[this.op](this.column)
=======
    env.appendLog(`${this.species} ${this.action} ${this.column}`)
    const summarizer = new Summarize[this.action](this.column)
>>>>>>> 9abe4ce3
    return df.summarize(summarizer)
  }
}

/**
 * Make a function to remove grouping
 */
class TransformUngroup extends TransformBase {
  constructor () {
    super('ungroup', [], null, true, true)
  }

  run (env, df) {
<<<<<<< HEAD
    env.appendLog('log', this.name)
=======
    env.appendLog(`${this.species}`)
>>>>>>> 9abe4ce3
    return df.ungroup()
  }
}

/**
 * Select rows with unique values.
 * @param {string[]} columns The columns to use for uniqueness test.
 */
class TransformUnique extends TransformBase {
  constructor (columns) {
    util.check(Array.isArray(columns),
               `Expected array of columns`)
    super('unique', [], null, true, true)
    this.columns = columns
  }

  equal (other) {
    return this.equalColumns(other)
  }

  run (env, df) {
<<<<<<< HEAD
    env.appendLog('log', this.name)
=======
    env.appendLog(`${this.species} ${this.columns.join(', ')}`)
>>>>>>> 9abe4ce3
    return df.unique(this.columns)
  }
}

// ----------------------------------------------------------------------

/**
 * Store information about a plotting transform.
 */
class TransformPlot extends TransformBase {
  constructor (name, label, spec, fillin) {
    util.check(label && (typeof label === 'string'),
               `Must provide non-empty label`)
    super(name, [], null, true, false)
    this.label = label
    this.spec = Object.assign({}, spec, fillin, {name})
  }

  run (env, df) {
<<<<<<< HEAD
    env.appendLog('log', this.name)
=======
    env.appendLog(`${this.species} ${this.label}`)
>>>>>>> 9abe4ce3
    this.spec.data.values = df.data
    env.setPlot(this.label, this.spec)
  }
}

/**
 * Create a bar plot.
 * @param {string} axisX Which column to use for the X axis.
 * @param {string} axisY Which column to use for the Y axis.
 */
class TransformBar extends TransformPlot {
  constructor (label, axisX, axisY) {
    util.check(axisX && (typeof axisX === 'string') &&
               axisY && (typeof axisY === 'string'),
               `Must provide non-empty strings for axes`)
    const spec = {
      data: {values: null},
      mark: 'bar',
      encoding: {
        x: {field: axisX, type: 'ordinal'},
        y: {field: axisY, type: 'quantitative'},
        tooltip: {field: axisY, type: 'quantitative'}
      }
    }
    super('bar', label, spec, {axisX, axisY})
  }
}

/**
 * Create a box plot.
 * @param {string} axisX Which column to use for the X axis.
 * @param {string} axisY Which column to use for the Y axis.
 */
class TransformBox extends TransformPlot {
  constructor (label, axisX, axisY) {
    util.check(axisX && (typeof axisX === 'string') &&
               axisY && (typeof axisY === 'string'),
               `Must provide non-empty strings for axes`)
    const spec = {
      data: {values: null},
      mark: {type: 'boxplot', extent: 1.5},
      encoding: {
        x: {field: axisX, type: 'ordinal'},
        y: {field: axisY, type: 'quantitative'}
      }
    }
    super('box', label, spec, {axisX, axisY})
  }
}

/**
 * Create a dot plot.
 * @param {string} axisX Which column to use for the X axis.
 */
class TransformDot extends TransformPlot {
  constructor (label, axisX) {
    util.check(axisX && (typeof axisX === 'string'),
               `Must provide non-empty string for axis`)
    const spec = {
      data: {values: null},
      mark: {type: 'circle', opacity: 1},
      transform: [{
        window: [{op: 'rank', as: 'id'}],
        groupby: [axisX]
      }],
      encoding: {
        x: {field: axisX, type: 'ordinal'},
        y: {
          field: 'id',
          type: 'ordinal',
          axis: null,
          sort: 'descending'
        }
      }
    }
    super('dot', label, spec, {axisX})
  }
}

/**
 * Create a histogram.
 * @param {string} column Which column to use for values.
 * @param {number} bins How many bins to use.
 */
class TransformHistogram extends TransformPlot {
  constructor (label, column, bins) {
    util.check(column && (typeof column === 'string') &&
               (typeof bins === 'number') && (bins > 0),
               `Invalid parameters for histogram`)
    const spec = {
      data: {values: null},
      mark: 'bar',
      encoding: {
        x: {
          bin: {maxbins: bins},
          field: column,
          type: 'quantitative'
        },
        y: {
          aggregate: 'count',
          type: 'quantitative'
        },
        tooltip: null
      }
    }
    super('histogram', label, spec, {column, bins})
  }
}

/**
 * Create a scatter plot.
 * @param {string} axisX Which column to use for the X axis.
 * @param {string} axisY Which column to use for the Y axis.
 * @param {string} color Which column to use for color (if any).
 */
class TransformScatter extends TransformPlot {
  constructor (label, axisX, axisY, color) {
    util.check(axisX && (typeof axisX === 'string') &&
               axisY && (typeof axisY === 'string'),
               `Must provide non-empty strings for axes`)
    util.check((color === null) ||
               ((typeof color === 'string') && color),
               `Must provide null or non-empty string for color`)
    const spec = {
      data: {values: null},
      mark: 'point',
      encoding: {
        x: {field: axisX, type: 'quantitative'},
        y: {field: axisY, type: 'quantitative'}
      }
    }
    if (color) {
      spec.encoding.color = {field: color, type: 'nominal'}
    }
    super('scatter', label, spec, {axisX, axisY, color})
  }
}

// ----------------------------------------------------------------------

/**
 * One-sample two-sided t-test.
 * @param {string} colName The column to get values from.
 * @param {number} mean Mean value tested for.
 */
class TransformTTestOneSample extends TransformBase {
  constructor (label, colName, mean) {
    super('ttest_one', [], null, true, false)
    this.label = label
    this.colName = colName
    this.mean = mean
  }

  run (env, df) {
<<<<<<< HEAD
    env.appendLog('log', this.name)
=======
    env.appendLog(`${this.species} ${this.label}`)
>>>>>>> 9abe4ce3
    const samples = df.data.map(row => row[this.colName])
    const pValue = stats.tTest(samples, this.mean)
    env.setStats(this.label, pValue)
    return df
  }
}

/**
 * Paired two-sided t-test.
 * @param {number} significance Significance tested for.
 * @param {string} labelCol The column to get labels from.
 * @param {string} valueCol The column to get the values from.
 */
class TransformTTestPaired extends TransformBase {
  constructor (label, labelCol, valueCol) {
    super('ttest_two', [], null, true, false)
    this.label = label
    this.labelCol = labelCol
    this.valueCol = valueCol
  }

  run (env, df) {
<<<<<<< HEAD
    env.appendLog('log', this.name)
=======
    env.appendLog(`${this.species} ${this.label}`)
>>>>>>> 9abe4ce3
    const known = new Set(df.data.map(row => row[this.labelCol]))
    util.check(known.size === 2,
               `Must have exactly two labels for data`)
    const [leftVal, rightVal] = Array.from(known)
    const leftVals = df.data
          .filter(row => (row[this.labelCol] === leftVal))
          .map(row => row[this.valueCol])
    const rightVals = df
          .data
          .filter(row => (row[this.labelCol] === rightVal))
          .map(row => row[this.valueCol])
    const pValue = stats.tTestTwoSample(leftVals, rightVals, 0)
    env.setStats(this.label, pValue)
    return df
  }
}

// ----------------------------------------------------------------------

module.exports = {
  FAMILY: FAMILY,
  base: TransformBase,
  data: TransformData,
  drop: TransformDrop,
  filter: TransformFilter,
  groupBy: TransformGroupBy,
  join: TransformJoin,
  mutate: TransformMutate,
  notify: TransformNotify,
  select: TransformSelect,
  sequence: TransformSequence,
  sort: TransformSort,
  summarize: TransformSummarize,
  ungroup: TransformUngroup,
  unique: TransformUnique,
  bar: TransformBar,
  box: TransformBox,
  dot: TransformDot,
  histogram: TransformHistogram,
  scatter: TransformScatter,
  ttest_one: TransformTTestOneSample,
  ttest_two: TransformTTestPaired
}<|MERGE_RESOLUTION|>--- conflicted
+++ resolved
@@ -71,11 +71,7 @@
   }
 
   run (env, df) {
-<<<<<<< HEAD
-    env.appendLog('log', this.name)
-=======
-    env.appendLog(`${this.species} ${this.name}`)
->>>>>>> 9abe4ce3
+    env.appendLog('log', `${this.species} ${this.name}`)
     util.check(df === null,
                `Cannot provide input dataframe to reader`)
     const loaded = env.getData(this.name)
@@ -99,11 +95,7 @@
   }
 
   run (env, df) {
-<<<<<<< HEAD
-    env.appendLog('log', this.name)
-=======
-    env.appendLog(`${this.species} ${this.columns.join(', ')}`)
->>>>>>> 9abe4ce3
+    env.appendLog('log', `${this.species} ${this.columns.join(', ')}`)
     return df.drop(this.columns)
   }
 }
@@ -126,11 +118,7 @@
   }
 
   run (env, df) {
-<<<<<<< HEAD
-    env.appendLog('log', this.name)
-=======
-    env.appendLog(this.species)
->>>>>>> 9abe4ce3
+    env.appendLog('log', this.species)
     return df.filter(this.expr)
   }
 }
@@ -152,11 +140,7 @@
   }
 
   run (env, df) {
-<<<<<<< HEAD
-    env.appendLog('log', this.name)
-=======
-    env.appendLog(`${this.species} ${this.columns.join(', ')}`)
->>>>>>> 9abe4ce3
+    env.appendLog('log', `${this.species} ${this.columns.join(', ')}`)
     return df.groupBy(this.columns)
   }
 }
@@ -186,11 +170,7 @@
   }
 
   run (env, df) {
-<<<<<<< HEAD
-    env.appendLog('log', this.name)
-=======
-    env.appendLog(this.species)
->>>>>>> 9abe4ce3
+    env.appendLog('log', this.species)
     util.check(df === null,
                `Cannot provide input dataframe to join`)
     const left = env.getData(this.leftName)
@@ -223,11 +203,7 @@
   }
 
   run (env, df) {
-<<<<<<< HEAD
-    env.appendLog('log', this.name)
-=======
-    env.appendLog(`${this.species} ${this.newName}`)
->>>>>>> 9abe4ce3
+    env.appendLog('log', `${this.species} ${this.newName}`)
     return df.mutate(this.newName, this.expr)
   }
 }
@@ -250,11 +226,7 @@
   }
 
   run (env, df) {
-<<<<<<< HEAD
-    env.appendLog('log', this.name)
-=======
-    env.appendLog(`${this.species} ${this.label}`)
->>>>>>> 9abe4ce3
+    env.appendLog('log', `${this.species} ${this.label}`)
     return df
   }
 }
@@ -276,11 +248,7 @@
   }
 
   run (env, df) {
-<<<<<<< HEAD
-    env.appendLog('log', this.name)
-=======
-    env.appendLog(`${this.species} ${this.columns.join(', ')}`)
->>>>>>> 9abe4ce3
+    env.appendLog('log', `${this.species} ${this.columns.join(', ')}`)
     return df.select(this.columns)
   }
 }
@@ -306,11 +274,7 @@
   }
 
   run (env, df) {
-<<<<<<< HEAD
-    env.appendLog('log', this.name)
-=======
-    env.appendLog(`${this.species} ${this.newName} ${this.limit}`)
->>>>>>> 9abe4ce3
+    env.appendLog('log', `${this.species} ${this.newName} ${this.limit}`)
     const raw = Array.from(
       {length: this.limit},
       (v, k) => {
@@ -343,11 +307,7 @@
   }
 
   run (env, df) {
-<<<<<<< HEAD
-    env.appendLog('log', this.name)
-=======
-    env.appendLog(`${this.species} ${this.columns.join(', ')} ${this.reverse}`)
->>>>>>> 9abe4ce3
+    env.appendLog('log', `${this.species} ${this.columns.join(', ')} ${this.reverse}`)
     return df.sort(this.columns, this.reverse)
   }
 }
@@ -377,14 +337,8 @@
   }
 
   run (env, df) {
-<<<<<<< HEAD
-    env.appendLog('log', this.name)
-    const summarizer = new Summarize[this.op](this.column)
-=======
-    env.appendLog(`${this.species} ${this.action} ${this.column}`)
-    const summarizer = new Summarize[this.action](this.column)
->>>>>>> 9abe4ce3
-    return df.summarize(summarizer)
+    env.appendLog('log', `${this.species} ${this.action} ${this.column}`)
+    return df.summarize(new Summarize[this.action](this.column))
   }
 }
 
@@ -397,11 +351,7 @@
   }
 
   run (env, df) {
-<<<<<<< HEAD
-    env.appendLog('log', this.name)
-=======
-    env.appendLog(`${this.species}`)
->>>>>>> 9abe4ce3
+    env.appendLog('log', `${this.species}`)
     return df.ungroup()
   }
 }
@@ -423,11 +373,7 @@
   }
 
   run (env, df) {
-<<<<<<< HEAD
-    env.appendLog('log', this.name)
-=======
-    env.appendLog(`${this.species} ${this.columns.join(', ')}`)
->>>>>>> 9abe4ce3
+    env.appendLog('log', `${this.species} ${this.columns.join(', ')}`)
     return df.unique(this.columns)
   }
 }
@@ -447,11 +393,7 @@
   }
 
   run (env, df) {
-<<<<<<< HEAD
-    env.appendLog('log', this.name)
-=======
-    env.appendLog(`${this.species} ${this.label}`)
->>>>>>> 9abe4ce3
+    env.appendLog('log', `${this.species} ${this.label}`)
     this.spec.data.values = df.data
     env.setPlot(this.label, this.spec)
   }
@@ -606,11 +548,7 @@
   }
 
   run (env, df) {
-<<<<<<< HEAD
-    env.appendLog('log', this.name)
-=======
-    env.appendLog(`${this.species} ${this.label}`)
->>>>>>> 9abe4ce3
+    env.appendLog('log', `${this.species} ${this.label}`)
     const samples = df.data.map(row => row[this.colName])
     const pValue = stats.tTest(samples, this.mean)
     env.setStats(this.label, pValue)
@@ -633,11 +571,7 @@
   }
 
   run (env, df) {
-<<<<<<< HEAD
-    env.appendLog('log', this.name)
-=======
-    env.appendLog(`${this.species} ${this.label}`)
->>>>>>> 9abe4ce3
+    env.appendLog('log', `${this.species} ${this.label}`)
     const known = new Set(df.data.map(row => row[this.labelCol]))
     util.check(known.size === 2,
                `Must have exactly two labels for data`)
