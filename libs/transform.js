'use strict'

const stats = require('simple-statistics')

const util = require('./util')
const {ExprBase} = require('./expr')
const DataFrame = require('./dataframe')
const Summarize = require('./summarize')

const FAMILY = '@transform'

/**
 * Store information about a transform in a pipeline
 * Derived classes must provide `run(env, dataframe)`.
 */
class TransformBase {
  /**
   * @param {string} species What this transform is called.
   * @param {string[]} requires What datasets are required before this can run?
   * @param {string} produces What dataset does this transform produce?
   * @param {Boolean} input Does this transform require input?
   * @param {Boolean} output Does this transform produce input?
   */
  constructor (species, requires, produces, input, output) {
    util.check(species && (typeof species === 'string') &&
               Array.isArray(requires) &&
               requires.every(x => (typeof x === 'string')) &&
               ((produces === null) || (typeof produces === 'string')),
               `Bad parameters to constructor`)
    this.species = species
    this.requires = requires
    this.produces = produces
    this.input = input
    this.output = output
  }

  equal (other) {
    return (other instanceof TransformBase) &&
      (this.species === other.species)
  }

  equalColumns (other) {
    util.check('columns' in this,
               `This object must have columns`)
    util.check('columns' in other,
               `Other object must have columns`)
    return (other instanceof TransformBase) &&
      (this.species === other.species) &&
      (this.columns.length === other.columns.length) &&
      this.columns.every(x => other.columns.includes(x))
  }
}

// ----------------------------------------------------------------------

/**
 * Get a dataset.
 * @param {string} name Name of dataset.
 */
class TransformData extends TransformBase {
  constructor (name) {
    util.check(typeof name === 'string',
               `Expected string`)
    super('read', [], null, false, true)
    this.name = name
  }

  equal (other) {
    return super.equal(other) &&
      (this.name === other.name)
  }

  run (env, df) {
<<<<<<< HEAD
    env.appendLog(`${this.species} ${this.name}`)
=======
    env.appendLog('log', `${this.species} ${this.name}`)
>>>>>>> 3110c8bf
    util.check(df === null,
               `Cannot provide input dataframe to reader`)
    const loaded = env.getData(this.name)
    return new DataFrame(loaded.data, loaded.columns)
  }
}

/**
 * Drop columns.
 */
class TransformDrop extends TransformBase {
  constructor (columns) {
    util.check(Array.isArray(columns),
               `Expected array of columns`)
    super('drop', [], null, true, true)
    this.columns = columns
  }

  equal (other) {
    return this.equalColumns(other)
  }

  run (env, df) {
<<<<<<< HEAD
    env.appendLog(`${this.species} ${this.columns.join(', ')}`)
=======
    env.appendLog('log', `${this.species} ${this.columns.join(', ')}`)
>>>>>>> 3110c8bf
    return df.drop(this.columns)
  }
}

/**
 * Filter rows.
 * @param {Expr} expr The operation function that tests rows.
 */
class TransformFilter extends TransformBase {
  constructor (expr) {
    util.check(expr instanceof ExprBase,
               `Expected expression`)
    super('filter', [], null, true, true)
    this.expr = expr
  }

  equal (other) {
    return super.equal(other) &&
      this.expr.equal(other.expr)
  }

  run (env, df) {
<<<<<<< HEAD
    env.appendLog(this.species)
=======
    env.appendLog('log', this.species)
>>>>>>> 3110c8bf
    return df.filter(this.expr)
  }
}

/**
 * Group values.
 * @param {string[]} columns The columns that determine groups.
 */
class TransformGroupBy extends TransformBase {
  constructor (columns) {
    util.check(Array.isArray(columns),
               `Expected array of columns`)
    super('groupBy', [], null, true, true)
    this.columns = columns
  }

  equal (other) {
    return this.equalColumns(other)
  }

  run (env, df) {
<<<<<<< HEAD
    env.appendLog(`${this.species} ${this.columns.join(', ')}`)
=======
    env.appendLog('log', `${this.species} ${this.columns.join(', ')}`)
>>>>>>> 3110c8bf
    return df.groupBy(this.columns)
  }
}

/**
 * Join values.
 * @param {string} leftName Name of left table to wait for.
 * @param {string} leftCol Name of column in left table.
 * @param {string} rightName Name of right table to wait for.
 * @param {string} rightCol Name of column in right table.
 */
class TransformJoin extends TransformBase {
  constructor (leftName, leftCol, rightName, rightCol) {
    super('join', [leftName, rightName], null, false, true)
    this.leftName = leftName
    this.leftCol = leftCol
    this.rightName = rightName
    this.rightCol = rightCol
  }

  equal (other) {
    return super.equal(other) &&
      (this.leftName === other.leftName) &&
      (this.leftCol === other.leftCol) &&
      (this.rightName === other.rightName) &&
      (this.rightCol === other.rightCol)
  }

  run (env, df) {
<<<<<<< HEAD
    env.appendLog(this.species)
=======
    env.appendLog('log', this.species)
>>>>>>> 3110c8bf
    util.check(df === null,
               `Cannot provide input dataframe to join`)
    const left = env.getData(this.leftName)
    const right = env.getData(this.rightName)
    return left.join(this.leftName, this.leftCol,
                     right, this.rightName, this.rightCol)
  }
}

/**
 * Create new columns.
 * @param {string} newName New column's name.
 * @param {function} expr Create new values.
 */
class TransformMutate extends TransformBase {
  constructor (newName, expr) {
    util.check(typeof newName === 'string',
               `Expected string as new name`)
    util.check(expr instanceof ExprBase,
               `Expected expression`)
    super('mutate', [], null, true, true)
    this.newName = newName
    this.expr = expr
  }

  equal (other) {
    return super.equal(other) &&
      (this.newName === other.newName) &&
      (this.expr.equal(other.expr))
  }

  run (env, df) {
<<<<<<< HEAD
    env.appendLog(`${this.species} ${this.newName}`)
=======
    env.appendLog('log', `${this.species} ${this.newName}`)
>>>>>>> 3110c8bf
    return df.mutate(this.newName, this.expr)
  }
}

/**
 * Notify that a result is available.
 * @param {string} label Name to use for notification.
 */
class TransformNotify extends TransformBase {
  constructor (label) {
    util.check(typeof label === 'string',
               `Expected string`)
    super('notify', [], label, true, false)
    this.label = label
  }

  equal (other) {
    return super.equal(other) &&
      (this.label === other.label)
  }

  run (env, df) {
<<<<<<< HEAD
    env.appendLog(`${this.species} ${this.label}`)
=======
    env.appendLog('log', `${this.species} ${this.label}`)
>>>>>>> 3110c8bf
    return df
  }
}

/**
 * Select columns.
 * @param {string[]} columns The names of the columns to keep.
 */
class TransformSelect extends TransformBase {
  constructor (columns) {
    util.check(Array.isArray(columns),
               `Expected array of columns`)
    super('select', [], null, true, true)
    this.columns = columns
  }

  equal (other) {
    return this.equalColumns(other)
  }

  run (env, df) {
<<<<<<< HEAD
    env.appendLog(`${this.species} ${this.columns.join(', ')}`)
=======
    env.appendLog('log', `${this.species} ${this.columns.join(', ')}`)
>>>>>>> 3110c8bf
    return df.select(this.columns)
  }
}

/**
 * Create a numerical sequence.
 * @param {string} newName New column's name.
 * @param {number} limit How many to create.
 */
class TransformSequence extends TransformBase {
  constructor (newName, limit) {
    util.check(typeof newName === 'string',
               `Expected string as new name`)
    super('sequence', [], null, true, true)
    this.newName = newName
    this.limit = limit
  }

  equal (other) {
    return super.equal(other) &&
      (this.newName === other.newName) &&
      (this.limit === other.limit)
  }

  run (env, df) {
<<<<<<< HEAD
    env.appendLog(`${this.species} ${this.newName} ${this.limit}`)
=======
    env.appendLog('log', `${this.species} ${this.newName} ${this.limit}`)
>>>>>>> 3110c8bf
    const raw = Array.from(
      {length: this.limit},
      (v, k) => {
        const result = {}
        result[this.newName] = k + 1
        return result
      })
    return new DataFrame(raw)
  }
}

/**
 * Sort data.
 * @param {string[]} columns Names of columns to sort by.
 * @param {Boolean} reverse Sort in reverse (descending) order?
 */
class TransformSort extends TransformBase {
  constructor (columns, reverse) {
    util.check(Array.isArray(columns),
               `Expected array of columns`)
    util.check(typeof reverse === 'boolean',
               `Expected Boolean`)
    super('sort', [], null, true, true)
    this.columns = columns
    this.reverse = reverse
  }

  equal (other) {
    return this.equalColumns(other)
  }

  run (env, df) {
<<<<<<< HEAD
    env.appendLog(`${this.species} ${this.columns.join(', ')} ${this.reverse}`)
=======
    env.appendLog('log', `${this.species} ${this.columns.join(', ')} ${this.reverse}`)
>>>>>>> 3110c8bf
    return df.sort(this.columns, this.reverse)
  }
}

/**
 * Summarize data.
 * @param {string} action Name of operation.
 * @param {string} column Column to summarize.
 */
class TransformSummarize extends TransformBase {
  constructor (action, column) {
    util.check(typeof action === 'string',
               `Expected string as action`)
    util.check(action in Summarize,
               `Unknown summarization operation ${action}`)
    util.check(typeof column === 'string',
               `Expected string as column name`)
    super('summarize', [], null, true, true)
    this.action = action
    this.column = column
  }

  equal (other) {
    return super.equal(other) &&
      (this.action === other.action) &&
      (this.column === other.column)
  }

  run (env, df) {
<<<<<<< HEAD
    env.appendLog(`${this.species} ${this.action} ${this.column}`)
    const summarizer = new Summarize[this.action](this.column)
    return df.summarize(summarizer)
=======
    env.appendLog('log', `${this.species} ${this.action} ${this.column}`)
    return df.summarize(new Summarize[this.action](this.column))
>>>>>>> 3110c8bf
  }
}

/**
 * Make a function to remove grouping
 */
class TransformUngroup extends TransformBase {
  constructor () {
    super('ungroup', [], null, true, true)
  }

  run (env, df) {
<<<<<<< HEAD
    env.appendLog(`${this.species}`)
=======
    env.appendLog('log', `${this.species}`)
>>>>>>> 3110c8bf
    return df.ungroup()
  }
}

/**
 * Select rows with unique values.
 * @param {string[]} columns The columns to use for uniqueness test.
 */
class TransformUnique extends TransformBase {
  constructor (columns) {
    util.check(Array.isArray(columns),
               `Expected array of columns`)
    super('unique', [], null, true, true)
    this.columns = columns
  }

  equal (other) {
    return this.equalColumns(other)
  }

  run (env, df) {
<<<<<<< HEAD
    env.appendLog(`${this.species} ${this.columns.join(', ')}`)
=======
    env.appendLog('log', `${this.species} ${this.columns.join(', ')}`)
>>>>>>> 3110c8bf
    return df.unique(this.columns)
  }
}

// ----------------------------------------------------------------------

/**
 * Store information about a plotting transform.
 */
class TransformPlot extends TransformBase {
  constructor (name, label, spec, fillin) {
    util.check(label && (typeof label === 'string'),
               `Must provide non-empty label`)
    super(name, [], null, true, false)
    this.label = label
    this.spec = Object.assign({}, spec, fillin, {name})
  }

  run (env, df) {
<<<<<<< HEAD
    env.appendLog(`${this.species} ${this.label}`)
=======
    env.appendLog('log', `${this.species} ${this.label}`)
>>>>>>> 3110c8bf
    this.spec.data.values = df.data
    env.setPlot(this.label, this.spec)
  }
}

/**
 * Create a bar plot.
 * @param {string} axisX Which column to use for the X axis.
 * @param {string} axisY Which column to use for the Y axis.
 */
class TransformBar extends TransformPlot {
  constructor (label, axisX, axisY) {
    util.check(axisX && (typeof axisX === 'string') &&
               axisY && (typeof axisY === 'string'),
               `Must provide non-empty strings for axes`)
    const spec = {
      data: {values: null},
      mark: 'bar',
      encoding: {
        x: {field: axisX, type: 'ordinal'},
        y: {field: axisY, type: 'quantitative'},
        tooltip: {field: axisY, type: 'quantitative'}
      }
    }
    super('bar', label, spec, {axisX, axisY})
  }
}

/**
 * Create a box plot.
 * @param {string} axisX Which column to use for the X axis.
 * @param {string} axisY Which column to use for the Y axis.
 */
class TransformBox extends TransformPlot {
  constructor (label, axisX, axisY) {
    util.check(axisX && (typeof axisX === 'string') &&
               axisY && (typeof axisY === 'string'),
               `Must provide non-empty strings for axes`)
    const spec = {
      data: {values: null},
      mark: {type: 'boxplot', extent: 1.5},
      encoding: {
        x: {field: axisX, type: 'ordinal'},
        y: {field: axisY, type: 'quantitative'}
      }
    }
    super('box', label, spec, {axisX, axisY})
  }
}

/**
 * Create a dot plot.
 * @param {string} axisX Which column to use for the X axis.
 */
class TransformDot extends TransformPlot {
  constructor (label, axisX) {
    util.check(axisX && (typeof axisX === 'string'),
               `Must provide non-empty string for axis`)
    const spec = {
      data: {values: null},
      mark: {type: 'circle', opacity: 1},
      transform: [{
        window: [{op: 'rank', as: 'id'}],
        groupby: [axisX]
      }],
      encoding: {
        x: {field: axisX, type: 'ordinal'},
        y: {
          field: 'id',
          type: 'ordinal',
          axis: null,
          sort: 'descending'
        }
      }
    }
    super('dot', label, spec, {axisX})
  }
}

/**
 * Create a histogram.
 * @param {string} column Which column to use for values.
 * @param {number} bins How many bins to use.
 */
class TransformHistogram extends TransformPlot {
  constructor (label, column, bins) {
    util.check(column && (typeof column === 'string') &&
               (typeof bins === 'number') && (bins > 0),
               `Invalid parameters for histogram`)
    const spec = {
      data: {values: null},
      mark: 'bar',
      encoding: {
        x: {
          bin: {maxbins: bins},
          field: column,
          type: 'quantitative'
        },
        y: {
          aggregate: 'count',
          type: 'quantitative'
        },
        tooltip: null
      }
    }
    super('histogram', label, spec, {column, bins})
  }
}

/**
 * Create a scatter plot.
 * @param {string} axisX Which column to use for the X axis.
 * @param {string} axisY Which column to use for the Y axis.
 * @param {string} color Which column to use for color (if any).
 */
class TransformScatter extends TransformPlot {
  constructor (label, axisX, axisY, color) {
    util.check(axisX && (typeof axisX === 'string') &&
               axisY && (typeof axisY === 'string'),
               `Must provide non-empty strings for axes`)
    util.check((color === null) ||
               ((typeof color === 'string') && color),
               `Must provide null or non-empty string for color`)
    const spec = {
      data: {values: null},
      mark: 'point',
      encoding: {
        x: {field: axisX, type: 'quantitative'},
        y: {field: axisY, type: 'quantitative'}
      }
    }
    if (color) {
      spec.encoding.color = {field: color, type: 'nominal'}
    }
    super('scatter', label, spec, {axisX, axisY, color})
  }
}

// ----------------------------------------------------------------------

/**
 * One-sample two-sided t-test.
 * @param {string} colName The column to get values from.
 * @param {number} mean Mean value tested for.
 */
class TransformTTestOneSample extends TransformBase {
  constructor (label, colName, mean) {
    super('ttest_one', [], null, true, false)
    this.label = label
    this.colName = colName
    this.mean = mean
  }

  run (env, df) {
<<<<<<< HEAD
    env.appendLog(`${this.species} ${this.label}`)
=======
    env.appendLog('log', `${this.species} ${this.label}`)
>>>>>>> 3110c8bf
    const samples = df.data.map(row => row[this.colName])
    const pValue = stats.tTest(samples, this.mean)
    env.setStats(this.label, pValue)
    return df
  }
}

/**
 * Paired two-sided t-test.
 * @param {number} significance Significance tested for.
 * @param {string} labelCol The column to get labels from.
 * @param {string} valueCol The column to get the values from.
 */
class TransformTTestPaired extends TransformBase {
  constructor (label, labelCol, valueCol) {
    super('ttest_two', [], null, true, false)
    this.label = label
    this.labelCol = labelCol
    this.valueCol = valueCol
  }

  run (env, df) {
<<<<<<< HEAD
    env.appendLog(`${this.species} ${this.label}`)
=======
    env.appendLog('log', `${this.species} ${this.label}`)
>>>>>>> 3110c8bf
    const known = new Set(df.data.map(row => row[this.labelCol]))
    util.check(known.size === 2,
               `Must have exactly two labels for data`)
    const [leftVal, rightVal] = Array.from(known)
    const leftVals = df.data
          .filter(row => (row[this.labelCol] === leftVal))
          .map(row => row[this.valueCol])
    const rightVals = df
          .data
          .filter(row => (row[this.labelCol] === rightVal))
          .map(row => row[this.valueCol])
    const pValue = stats.tTestTwoSample(leftVals, rightVals, 0)
    env.setStats(this.label, pValue)
    return df
  }
}

// ----------------------------------------------------------------------

module.exports = {
  FAMILY: FAMILY,
  base: TransformBase,
  data: TransformData,
  drop: TransformDrop,
  filter: TransformFilter,
  groupBy: TransformGroupBy,
  join: TransformJoin,
  mutate: TransformMutate,
  notify: TransformNotify,
  select: TransformSelect,
  sequence: TransformSequence,
  sort: TransformSort,
  summarize: TransformSummarize,
  ungroup: TransformUngroup,
  unique: TransformUnique,
  bar: TransformBar,
  box: TransformBox,
  dot: TransformDot,
  histogram: TransformHistogram,
  scatter: TransformScatter,
  ttest_one: TransformTTestOneSample,
  ttest_two: TransformTTestPaired
}<|MERGE_RESOLUTION|>--- conflicted
+++ resolved
@@ -71,11 +71,7 @@
   }
 
   run (env, df) {
-<<<<<<< HEAD
-    env.appendLog(`${this.species} ${this.name}`)
-=======
     env.appendLog('log', `${this.species} ${this.name}`)
->>>>>>> 3110c8bf
     util.check(df === null,
                `Cannot provide input dataframe to reader`)
     const loaded = env.getData(this.name)
@@ -99,11 +95,7 @@
   }
 
   run (env, df) {
-<<<<<<< HEAD
-    env.appendLog(`${this.species} ${this.columns.join(', ')}`)
-=======
     env.appendLog('log', `${this.species} ${this.columns.join(', ')}`)
->>>>>>> 3110c8bf
     return df.drop(this.columns)
   }
 }
@@ -126,11 +118,7 @@
   }
 
   run (env, df) {
-<<<<<<< HEAD
-    env.appendLog(this.species)
-=======
     env.appendLog('log', this.species)
->>>>>>> 3110c8bf
     return df.filter(this.expr)
   }
 }
@@ -152,11 +140,7 @@
   }
 
   run (env, df) {
-<<<<<<< HEAD
-    env.appendLog(`${this.species} ${this.columns.join(', ')}`)
-=======
     env.appendLog('log', `${this.species} ${this.columns.join(', ')}`)
->>>>>>> 3110c8bf
     return df.groupBy(this.columns)
   }
 }
@@ -186,11 +170,7 @@
   }
 
   run (env, df) {
-<<<<<<< HEAD
-    env.appendLog(this.species)
-=======
     env.appendLog('log', this.species)
->>>>>>> 3110c8bf
     util.check(df === null,
                `Cannot provide input dataframe to join`)
     const left = env.getData(this.leftName)
@@ -223,11 +203,7 @@
   }
 
   run (env, df) {
-<<<<<<< HEAD
-    env.appendLog(`${this.species} ${this.newName}`)
-=======
     env.appendLog('log', `${this.species} ${this.newName}`)
->>>>>>> 3110c8bf
     return df.mutate(this.newName, this.expr)
   }
 }
@@ -250,11 +226,7 @@
   }
 
   run (env, df) {
-<<<<<<< HEAD
-    env.appendLog(`${this.species} ${this.label}`)
-=======
     env.appendLog('log', `${this.species} ${this.label}`)
->>>>>>> 3110c8bf
     return df
   }
 }
@@ -276,11 +248,7 @@
   }
 
   run (env, df) {
-<<<<<<< HEAD
-    env.appendLog(`${this.species} ${this.columns.join(', ')}`)
-=======
     env.appendLog('log', `${this.species} ${this.columns.join(', ')}`)
->>>>>>> 3110c8bf
     return df.select(this.columns)
   }
 }
@@ -306,11 +274,7 @@
   }
 
   run (env, df) {
-<<<<<<< HEAD
-    env.appendLog(`${this.species} ${this.newName} ${this.limit}`)
-=======
     env.appendLog('log', `${this.species} ${this.newName} ${this.limit}`)
->>>>>>> 3110c8bf
     const raw = Array.from(
       {length: this.limit},
       (v, k) => {
@@ -343,11 +307,7 @@
   }
 
   run (env, df) {
-<<<<<<< HEAD
-    env.appendLog(`${this.species} ${this.columns.join(', ')} ${this.reverse}`)
-=======
     env.appendLog('log', `${this.species} ${this.columns.join(', ')} ${this.reverse}`)
->>>>>>> 3110c8bf
     return df.sort(this.columns, this.reverse)
   }
 }
@@ -377,14 +337,8 @@
   }
 
   run (env, df) {
-<<<<<<< HEAD
-    env.appendLog(`${this.species} ${this.action} ${this.column}`)
-    const summarizer = new Summarize[this.action](this.column)
-    return df.summarize(summarizer)
-=======
     env.appendLog('log', `${this.species} ${this.action} ${this.column}`)
     return df.summarize(new Summarize[this.action](this.column))
->>>>>>> 3110c8bf
   }
 }
 
@@ -397,11 +351,7 @@
   }
 
   run (env, df) {
-<<<<<<< HEAD
-    env.appendLog(`${this.species}`)
-=======
     env.appendLog('log', `${this.species}`)
->>>>>>> 3110c8bf
     return df.ungroup()
   }
 }
@@ -423,11 +373,7 @@
   }
 
   run (env, df) {
-<<<<<<< HEAD
-    env.appendLog(`${this.species} ${this.columns.join(', ')}`)
-=======
     env.appendLog('log', `${this.species} ${this.columns.join(', ')}`)
->>>>>>> 3110c8bf
     return df.unique(this.columns)
   }
 }
@@ -447,11 +393,7 @@
   }
 
   run (env, df) {
-<<<<<<< HEAD
-    env.appendLog(`${this.species} ${this.label}`)
-=======
     env.appendLog('log', `${this.species} ${this.label}`)
->>>>>>> 3110c8bf
     this.spec.data.values = df.data
     env.setPlot(this.label, this.spec)
   }
@@ -606,11 +548,7 @@
   }
 
   run (env, df) {
-<<<<<<< HEAD
-    env.appendLog(`${this.species} ${this.label}`)
-=======
     env.appendLog('log', `${this.species} ${this.label}`)
->>>>>>> 3110c8bf
     const samples = df.data.map(row => row[this.colName])
     const pValue = stats.tTest(samples, this.mean)
     env.setStats(this.label, pValue)
@@ -633,11 +571,7 @@
   }
 
   run (env, df) {
-<<<<<<< HEAD
-    env.appendLog(`${this.species} ${this.label}`)
-=======
     env.appendLog('log', `${this.species} ${this.label}`)
->>>>>>> 3110c8bf
     const known = new Set(df.data.map(row => row[this.labelCol]))
     util.check(known.size === 2,
                `Must have exactly two labels for data`)
