'use strict'

const Blockly = require('blockly/blockly_compressed')

const {Messages} = require('./helpers')

/**
 * Lookup table for message strings.
 */
const MESSAGES = {
  name: {
    en: 'name',
    es: 'nombre',
<<<<<<< HEAD
    ar: 'الإسم'
=======
    ko: '이름'
>>>>>>> ac039765
  },
  x_axis: {
    en: 'X axis',
    es: 'eje X',
<<<<<<< HEAD
    ar: 'المحور الأفقي'
=======
    ko: 'X축'
>>>>>>> ac039765
  },
  y_axis: {
    en: 'Y axis',
    es: 'eje Y',
<<<<<<< HEAD
    ar: 'المحور الرأسي'    
=======
    ko: 'Y축'
>>>>>>> ac039765
  },
  plot_bar: {
    message0: {
      en: 'Bar %1 %2 %3',
      es: 'Barras %1 %2 %3',
<<<<<<< HEAD
      ar: 'الأعمده %1 %2 %3'
=======
      ko: '막대 %1 %2 %3'
>>>>>>> ac039765
    },
    tooltip: {
      en: 'create bar plot',
      es: 'crear grafico barras',
<<<<<<< HEAD
      ar: 'إنشاء رسم الأعمده البيانيه'
=======
      ko: '막대 그래프 만들기'
>>>>>>> ac039765
    }
  },
  plot_box: {
    message0: {
      en: 'Box %1 %2 %3',
      es: 'Cajas %1 %2 %3',
<<<<<<< HEAD
      ar: 'الصندوق %1 %2 %3'
=======
      ko: '박스 %1 %2 %3'
>>>>>>> ac039765
    },
    tooltip: {
      en: 'create box plot',
      es: 'crear grafico cajas',
<<<<<<< HEAD
      ar: 'إنشاء مخطط الصندوق ذو العارضتين'
=======
      ko: '박스 그래프 만들기'
>>>>>>> ac039765
    }
  },
  plot_dot: {
    message0: {
      en: 'Dot %1 %2',
      es: 'Puntos %1 %2',
<<<<<<< HEAD
      ar: 'النقطه %1 %2'
=======
      ko: '도트 %1 %2'
>>>>>>> ac039765
    },
    tooltip: {
      en: 'create dot plot',
      es: 'crear grafico puntos',
<<<<<<< HEAD
      ar: 'إنشاء المخطط النقطي'
=======
      ko: '도트 그래프 만들기'
>>>>>>> ac039765
    }
  },
  plot_histogram: {
    message0: {
      en: 'Histogram %1 %2 %3',
      es: 'Histograma %1 %2 %3',
<<<<<<< HEAD
      ar: 'المدرج التكراري %1 %2 %3'
=======
      ko: '히스토그램 %1 %2 %3'
>>>>>>> ac039765
    },
    column: {
      en: 'column',
      es: 'columna',
<<<<<<< HEAD
      ar: 'العمود'
=======
      ko: '열'
>>>>>>> ac039765
    },
    tooltip: {
      en: 'create histogram',
      es: 'crear histograma',
<<<<<<< HEAD
      ar: 'إنشاء المدرج التكراري'
=======
      ko: '히스토그램 만들기'
>>>>>>> ac039765
    }
  },
  plot_scatter: {
    message0: {
      en: 'Scatter %1 %2 %3 Color %4 Add Line? %5',
      es: 'Dispersion %1 %2 %3 Color %4 Añadir linea? %5',
<<<<<<< HEAD
      ar: 'التشتت %1 %2 %3 اللون %4 إضافه خط؟ %5'
=======
      ko: '분산 %1 %2 %3 색깔 %4 선 추가? %5'
>>>>>>> ac039765
    },
    tooltip: {
      en: 'create scatter plot',
      en: 'crear grafico dispersion',
<<<<<<< HEAD
      ar: 'إنشاء مخطط الإنتشار'
=======
      ko: '분산 그래프 만들기'
>>>>>>> ac039765
    }
  }
}

/**
 * Define plotting blocks.
 * @param {string} language Two-letter language code to use for string lookups.
 */
const setup = (language) => {
  const msg = new Messages(MESSAGES, language, 'en')
  Blockly.defineBlocksWithJsonArray([
    // Bar plot
    {
      type: 'plot_bar',
      message0: msg.get('plot_bar.message0'),
      args0: [
        {
          type: 'field_input',
          name: 'NAME',
          text: msg.get('name')
        },
        {
          type: 'field_input',
          name: 'X_AXIS',
          text: msg.get('x_axis')
        },
        {
          type: 'field_input',
          name: 'Y_AXIS',
          text: msg.get('y_axis')
        }
      ],
      inputsInline: true,
      previousStatement: null,
      nextStatement: null,
      style: 'plot_block',
      tooltip: msg.get('plot_bar.tooltip'),
      helpUrl: '',
      extensions: ['validate_NAME', 'validate_X_AXIS', 'validate_Y_AXIS']
    },

    // Box plot
    {
      type: 'plot_box',
      message0: msg.get('plot_box.message0'),
      args0: [
        {
          type: 'field_input',
          name: 'NAME',
          text: msg.get('name')
        },
        {
          type: 'field_input',
          name: 'X_AXIS',
          text: msg.get('x_axis')
        },
        {
          type: 'field_input',
          name: 'Y_AXIS',
          text: msg.get('y_axis')
        }
      ],
      inputsInline: true,
      previousStatement: null,
      nextStatement: null,
      style: 'plot_block',
      tooltip: msg.get('plot_box.tooltip'),
      helpUrl: '',
      extensions: ['validate_NAME', 'validate_X_AXIS', 'validate_Y_AXIS']
    },

    // Dot plot
    {
      type: 'plot_dot',
      message0: msg.get('plot_dot.message0'),
      args0: [
        {
          type: 'field_input',
          name: 'NAME',
          text: msg.get('name')
        },
        {
          type: 'field_input',
          name: 'X_AXIS',
          text: msg.get('x_axis')
        }
      ],
      inputsInline: true,
      previousStatement: null,
      nextStatement: null,
      style: 'plot_block',
      tooltip: msg.get('plot_dot.tooltip'),
      helpUrl: '',
      extensions: ['validate_NAME', 'validate_X_AXIS']
    },

    // Histogram plot
    {
      type: 'plot_histogram',
      message0: msg.get('plot_histogram.message0'),
      args0: [
        {
          type: 'field_input',
          name: 'NAME',
          text: msg.get('name')
        },
        {
          type: 'field_input',
          name: 'COLUMN',
          text: msg.get('plot_histogram.column')
        },
        {
          type: 'field_number',
          name: 'BINS',
          value: 10
        }
      ],
      inputsInline: true,
      previousStatement: null,
      nextStatement: null,
      style: 'plot_block',
      tooltip: msg.get('plot_histogram.tooltip'),
      helpUrl: '',
      extensions: ['validate_NAME', 'validate_COLUMN']
    },

    // Scatter plot
    {
      type: 'plot_scatter',
      message0: msg.get('plot_scatter.message0'),
      args0: [
        {
          type: 'field_input',
          name: 'NAME',
          text: msg.get('name')
        },
        {
          type: 'field_input',
          name: 'X_AXIS',
          text: msg.get('x_axis')
        },
        {
          type: 'field_input',
          name: 'Y_AXIS',
          text: msg.get('y_axis')
        },
        {
          type: 'field_input',
          name: 'COLOR',
          text: ''
        },
        {
          type: 'field_checkbox',
          name: 'REGRESSION',
          checked: false
        }
      ],
      inputsInline: true,
      previousStatement: null,
      nextStatement: null,
      style: 'plot_block',
      tooltip: msg.get('plot_scatter.tooltip'),
      helpUrl: '',
      extensions: ['validate_NAME', 'validate_X_AXIS', 'validate_Y_AXIS', 'validate_COLOR']
    }
  ])

  // Bar plot
  Blockly.TidyBlocks['plot_bar'] = (block) => {
    const name = block.getFieldValue('NAME')
    const xAxis = block.getFieldValue('X_AXIS')
    const yAxis = block.getFieldValue('Y_AXIS')
    return `["@transform", "bar", "${name}", "${xAxis}", "${yAxis}"]`
  }

  // Box plot
  Blockly.TidyBlocks['plot_box'] = (block) => {
    const name = block.getFieldValue('NAME')
    const xAxis = block.getFieldValue('X_AXIS')
    const yAxis = block.getFieldValue('Y_AXIS')
    return `["@transform", "box", "${name}", "${xAxis}", "${yAxis}"]`
  }

  // Dot plot
  Blockly.TidyBlocks['plot_dot'] = (block) => {
    const name = block.getFieldValue('NAME')
    const xAxis = block.getFieldValue('X_AXIS')
    return `["@transform", "dot", "${name}", "${xAxis}"]`
  }

  // Histogram plot
  Blockly.TidyBlocks['plot_histogram'] = (block) => {
    const name = block.getFieldValue('NAME')
    const column = block.getFieldValue('COLUMN')
    const bins = parseFloat(block.getFieldValue('BINS'))
    return `["@transform", "histogram", "${name}", "${column}", ${bins}]`
  }

  // Scatter plot
  Blockly.TidyBlocks['plot_scatter'] = (block) => {
    const name = block.getFieldValue('NAME')
    const xAxis = block.getFieldValue('X_AXIS')
    const yAxis = block.getFieldValue('Y_AXIS')
    const color = block.getFieldValue('COLOR')
    const lm = (block.getFieldValue('REGRESSION') === 'TRUE')
    return `["@transform", "scatter", "${name}", "${xAxis}", "${yAxis}", "${color}", ${lm}]`
  }
}

module.exports = {
  setup
}<|MERGE_RESOLUTION|>--- conflicted
+++ resolved
@@ -11,137 +11,95 @@
   name: {
     en: 'name',
     es: 'nombre',
-<<<<<<< HEAD
-    ar: 'الإسم'
-=======
+    ar: 'الإسم',
     ko: '이름'
->>>>>>> ac039765
   },
   x_axis: {
     en: 'X axis',
     es: 'eje X',
-<<<<<<< HEAD
-    ar: 'المحور الأفقي'
-=======
+    ar: 'المحور الأفقي',
     ko: 'X축'
->>>>>>> ac039765
   },
   y_axis: {
     en: 'Y axis',
     es: 'eje Y',
-<<<<<<< HEAD
-    ar: 'المحور الرأسي'    
-=======
+    ar: 'المحور الرأسي',
     ko: 'Y축'
->>>>>>> ac039765
   },
   plot_bar: {
     message0: {
       en: 'Bar %1 %2 %3',
       es: 'Barras %1 %2 %3',
-<<<<<<< HEAD
-      ar: 'الأعمده %1 %2 %3'
-=======
+      ar: 'الأعمده %1 %2 %3',
       ko: '막대 %1 %2 %3'
->>>>>>> ac039765
     },
     tooltip: {
       en: 'create bar plot',
       es: 'crear grafico barras',
-<<<<<<< HEAD
-      ar: 'إنشاء رسم الأعمده البيانيه'
-=======
+      ar: 'إنشاء رسم الأعمده البيانيه',
       ko: '막대 그래프 만들기'
->>>>>>> ac039765
     }
   },
   plot_box: {
     message0: {
       en: 'Box %1 %2 %3',
       es: 'Cajas %1 %2 %3',
-<<<<<<< HEAD
-      ar: 'الصندوق %1 %2 %3'
-=======
+      ar: 'الصندوق %1 %2 %3',
       ko: '박스 %1 %2 %3'
->>>>>>> ac039765
     },
     tooltip: {
       en: 'create box plot',
       es: 'crear grafico cajas',
-<<<<<<< HEAD
-      ar: 'إنشاء مخطط الصندوق ذو العارضتين'
-=======
+      ar: 'إنشاء مخطط الصندوق ذو العارضتين',
       ko: '박스 그래프 만들기'
->>>>>>> ac039765
     }
   },
   plot_dot: {
     message0: {
       en: 'Dot %1 %2',
       es: 'Puntos %1 %2',
-<<<<<<< HEAD
-      ar: 'النقطه %1 %2'
-=======
+      ar: 'النقطه %1 %2',
       ko: '도트 %1 %2'
->>>>>>> ac039765
     },
     tooltip: {
       en: 'create dot plot',
       es: 'crear grafico puntos',
-<<<<<<< HEAD
-      ar: 'إنشاء المخطط النقطي'
-=======
+      ar: 'إنشاء المخطط النقطي',
       ko: '도트 그래프 만들기'
->>>>>>> ac039765
     }
   },
   plot_histogram: {
     message0: {
       en: 'Histogram %1 %2 %3',
       es: 'Histograma %1 %2 %3',
-<<<<<<< HEAD
-      ar: 'المدرج التكراري %1 %2 %3'
-=======
+      ar: 'المدرج التكراري %1 %2 %3',
       ko: '히스토그램 %1 %2 %3'
->>>>>>> ac039765
     },
     column: {
       en: 'column',
       es: 'columna',
-<<<<<<< HEAD
-      ar: 'العمود'
-=======
+      ar: 'العمود',
       ko: '열'
->>>>>>> ac039765
     },
     tooltip: {
       en: 'create histogram',
       es: 'crear histograma',
-<<<<<<< HEAD
-      ar: 'إنشاء المدرج التكراري'
-=======
+      ar: 'إنشاء المدرج التكراري',
       ko: '히스토그램 만들기'
->>>>>>> ac039765
     }
   },
   plot_scatter: {
     message0: {
       en: 'Scatter %1 %2 %3 Color %4 Add Line? %5',
       es: 'Dispersion %1 %2 %3 Color %4 Añadir linea? %5',
-<<<<<<< HEAD
-      ar: 'التشتت %1 %2 %3 اللون %4 إضافه خط؟ %5'
-=======
+      ar: 'التشتت %1 %2 %3 اللون %4 إضافه خط؟ %5',
       ko: '분산 %1 %2 %3 색깔 %4 선 추가? %5'
->>>>>>> ac039765
     },
     tooltip: {
       en: 'create scatter plot',
       en: 'crear grafico dispersion',
-<<<<<<< HEAD
-      ar: 'إنشاء مخطط الإنتشار'
-=======
+      ar: 'إنشاء مخطط الإنتشار',
       ko: '분산 그래프 만들기'
->>>>>>> ac039765
     }
   }
 }
