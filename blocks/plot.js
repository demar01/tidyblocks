'use strict'

const Blockly = require('blockly/blockly_compressed')

/**
 * Lookup table for message strings.
 */
const MSG = {
  name: {
    en: 'name'
  },
  x_axis: {
    en: 'X axis'
  },
  y_axis: {
    en: 'Y axis'
  },
  plot_bar: {
    message0: {
      en: 'Bar %1 %2 %3'
    },
    tooltip: {
      en: 'create bar plot'
    }
  },
  plot_box: {
    message0: {
      en: 'Box %1 %2 %3'
    },
    tooltip: {
      en: 'create box plot'
    }
  },
  plot_dot: {
    message0: {
      en: 'Dot %1 %2'
    },
    tooltip: {
      en: 'create dot plot'
    }
  },
  plot_histogram: {
    message0: {
      en: 'Histogram %1 %2 %3'
    },
    column: {
      en: 'column'
    },
    tooltip: {
      en: 'create histogram'
    }
  },
  plot_scatter: {
    message0: {
      en: 'Scatter %1 %2 %3 %4 Add Line? %5'
    },
    color: {
      en: 'color'
    },
    tooltip: {
      en: 'create scatter plot'
    }
  }
}

/**
 * Define plotting blocks.
 * @param {string} language Two-letter language code to use for string lookups.
 */
const setup = (language) => {
  Blockly.defineBlocksWithJsonArray([
    // Bar plot
    {
      type: 'plot_bar',
      message0: MSG.plot_bar.message0[language],
      args0: [
        {
          type: 'field_input',
          name: 'NAME',
          text: MSG.name[language]
        },
        {
          type: 'field_input',
          name: 'X_AXIS',
          text: MSG.x_axis[language]
        },
        {
          type: 'field_input',
          name: 'Y_AXIS',
          text: MSG.y_axis[language]
        }
      ],
      inputsInline: true,
      previousStatement: null,
      nextStatement: null,
      style: 'plot_block',
      tooltip: MSG.plot_bar.tooltip[language],
      helpUrl: '',
      extensions: ['validate_NAME', 'validate_X_AXIS', 'validate_Y_AXIS']
    },

    // Box plot
    {
      type: 'plot_box',
      message0: MSG.plot_box.message0[language],
      args0: [
        {
          type: 'field_input',
          name: 'NAME',
          text: MSG.name[language]
        },
        {
          type: 'field_input',
          name: 'X_AXIS',
          text: MSG.x_axis[language]
        },
        {
          type: 'field_input',
          name: 'Y_AXIS',
          text: MSG.y_axis[language]
        }
      ],
      inputsInline: true,
      previousStatement: null,
      nextStatement: null,
      style: 'plot_block',
      tooltip: MSG.plot_box.tooltip[language],
      helpUrl: '',
      extensions: ['validate_NAME', 'validate_X_AXIS', 'validate_Y_AXIS']
    },

    // Dot plot
    {
      type: 'plot_dot',
      message0: MSG.plot_dot.message0[language],
      args0: [
        {
          type: 'field_input',
          name: 'NAME',
          text: MSG.name[language]
        },
        {
          type: 'field_input',
          name: 'X_AXIS',
          text: MSG.x_axis[language]
        }
      ],
      inputsInline: true,
      previousStatement: null,
      nextStatement: null,
      style: 'plot_block',
      tooltip: MSG.plot_dot.tooltip[language],
      helpUrl: '',
      extensions: ['validate_NAME', 'validate_X_AXIS']
    },

    // Histogram plot
    {
      type: 'plot_histogram',
      message0: MSG.plot_histogram.message0[language],
      args0: [
        {
          type: 'field_input',
          name: 'NAME',
          text: MSG.name[language]
        },
        {
          type: 'field_input',
          name: 'COLUMN',
          text: MSG.plot_histogram.column[language]
        },
        {
          type: 'field_number',
          name: 'BINS',
          value: 10
        }
      ],
      inputsInline: true,
      previousStatement: null,
      nextStatement: null,
      style: 'plot_block',
      tooltip: MSG.plot_histogram.tooltip[language],
      helpUrl: '',
      extensions: ['validate_NAME', 'validate_COLUMN']
    },

    // Scatter plot
    {
      type: 'plot_scatter',
<<<<<<< HEAD
      message0: MSG.plot_scatter.message0[language],
=======
      message0: 'Scatter %1 %2 %3 Color: %4 Add Line? %5',
>>>>>>> 4bce3655
      args0: [
        {
          type: 'field_input',
          name: 'NAME',
          text: MSG.name[language]
        },
        {
          type: 'field_input',
          name: 'X_AXIS',
          text: MSG.x_axis[language]
        },
        {
          type: 'field_input',
          name: 'Y_AXIS',
          text: MSG.y_axis[language]
        },
        {
          type: 'field_input',
          name: 'COLOR',
<<<<<<< HEAD
          text: MSG.plot_scatter.color[language]
=======
          text: ''
>>>>>>> 4bce3655
        },
        {
          type: 'field_checkbox',
          name: 'REGRESSION',
          checked: false
        }
      ],
      inputsInline: true,
      previousStatement: null,
      nextStatement: null,
      style: 'plot_block',
      tooltip: MSG.plot_scatter.tooltip[language],
      helpUrl: '',
      extensions: ['validate_NAME', 'validate_X_AXIS', 'validate_Y_AXIS', 'validate_COLOR']
    }
  ])

  // Bar plot
  Blockly.TidyBlocks['plot_bar'] = (block) => {
    const name = block.getFieldValue('NAME')
    const xAxis = block.getFieldValue('X_AXIS')
    const yAxis = block.getFieldValue('Y_AXIS')
    return `["@transform", "bar", "${name}", "${xAxis}", "${yAxis}"]`
  }

  // Box plot
  Blockly.TidyBlocks['plot_box'] = (block) => {
    const name = block.getFieldValue('NAME')
    const xAxis = block.getFieldValue('X_AXIS')
    const yAxis = block.getFieldValue('Y_AXIS')
    return `["@transform", "box", "${name}", "${xAxis}", "${yAxis}"]`
  }

  // Dot plot
  Blockly.TidyBlocks['plot_dot'] = (block) => {
    const name = block.getFieldValue('NAME')
    const xAxis = block.getFieldValue('X_AXIS')
    return `["@transform", "dot", "${name}", "${xAxis}"]`
  }

  // Histogram plot
  Blockly.TidyBlocks['plot_histogram'] = (block) => {
    const name = block.getFieldValue('NAME')
    const column = block.getFieldValue('COLUMN')
    const bins = parseFloat(block.getFieldValue('BINS'))
    return `["@transform", "histogram", "${name}", "${column}", ${bins}]`
  }

  // Scatter plot
  Blockly.TidyBlocks['plot_scatter'] = (block) => {
    const name = block.getFieldValue('NAME')
    const xAxis = block.getFieldValue('X_AXIS')
    const yAxis = block.getFieldValue('Y_AXIS')
    const color = block.getFieldValue('COLOR') || ' '
    const lm = (block.getFieldValue('REGRESSION') === 'TRUE')
    return `["@transform", "scatter", "${name}", "${xAxis}", "${yAxis}", "${color}", ${lm}]`
  }
}

module.exports = {
  setup
}<|MERGE_RESOLUTION|>--- conflicted
+++ resolved
@@ -52,10 +52,7 @@
   },
   plot_scatter: {
     message0: {
-      en: 'Scatter %1 %2 %3 %4 Add Line? %5'
-    },
-    color: {
-      en: 'color'
+      en: 'Scatter %1 %2 %3 Color %4 Add Line? %5'
     },
     tooltip: {
       en: 'create scatter plot'
@@ -187,11 +184,7 @@
     // Scatter plot
     {
       type: 'plot_scatter',
-<<<<<<< HEAD
       message0: MSG.plot_scatter.message0[language],
-=======
-      message0: 'Scatter %1 %2 %3 Color: %4 Add Line? %5',
->>>>>>> 4bce3655
       args0: [
         {
           type: 'field_input',
@@ -211,11 +204,7 @@
         {
           type: 'field_input',
           name: 'COLOR',
-<<<<<<< HEAD
-          text: MSG.plot_scatter.color[language]
-=======
           text: ''
->>>>>>> 4bce3655
         },
         {
           type: 'field_checkbox',
