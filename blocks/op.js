--- conflicted
+++ resolved
@@ -16,155 +16,110 @@
     tooltip: {
       en: 'do arithmetic',
       es: 'haz la aritmética',
-<<<<<<< HEAD
-      ar: 'إجراء عمليات حسابيه'
-=======
+      ar: 'إجراء عمليات حسابيه',
       ko: '연산 실행'
->>>>>>> fde103d8
     }
   },
   negate: {
     tooltip: {
       en: 'negate a numeric column',
       es: 'excluye una columna numerica',
-<<<<<<< HEAD
-      ar: 'الغاء عمود حسابي'
-=======
+      ar: 'الغاء عمود حسابي',
       ko: '숫자열 취소'
->>>>>>> fde103d8
     }
   },
   abs: {
     tooltip: {
       en: 'absolute value of a numeric column',
       es: 'FIXME',
-<<<<<<< HEAD
-      ar: 'القيمه المطلقه لعمود حسابي'
-=======
+      ar: 'القيمه المطلقه لعمود حسابي',
       ko: '숫자열의 절대값'
->>>>>>> fde103d8
     }
   },
   compare: {
     tooltip: {
       en: 'compare two columns',
       es: 'compara dos columnas',
-<<<<<<< HEAD
-      ar: 'مقارنه عمودين'
-=======
+      ar: 'مقارنه عمودين',
       ko: '두 열을 비교'
->>>>>>> fde103d8
     }
   },
   logical: {
     tooltip: {
       en: 'combine logical values of two columns',
       es: 'combina los valores logicos de dos columnas',
-<<<<<<< HEAD
-      ar: 'دمج القيم المنطقيه لعمودين'
-=======
+      ar: 'دمج القيم المنطقيه لعمودين',
       ko: '두 열의 논리 변수를 결합'
->>>>>>> fde103d8
     }
   },
   not: {
     message0: {
       en: 'not %1',
       es: 'no %1',
-<<<<<<< HEAD
-      ar: 'غير %1'
-=======
+      ar: 'غير %1',
       ko: '논리 부정 %1'
->>>>>>> fde103d8
     },
     tooltip: {
       en: 'negate a logical column',
       es: 'excluye una columna numerica',
-<<<<<<< HEAD
-      ar: 'إلغاء عمود منطقي'
-=======
+      ar: 'إلغاء عمود منطقي',
       ko: '논리 열 취소'
->>>>>>> fde103d8
     }
   },
   type: {
     message0: {
       en: '%1 is %2 ?',
       es: '¿Es %1 %2 ?',
-<<<<<<< HEAD
-      ar: 'هل %1 هو %2؟'
-=======
+      ar: 'هل %1 هو %2؟',
       ko: '%1 은 %2 ?'
->>>>>>> fde103d8
     },
     tooltip: {
       en: 'check the type of a value',
       es: 'comprueba el tipo de valor',
-<<<<<<< HEAD
-      ar: 'التعرف على نوع القيمه'
-=======
+      ar: 'التعرف على نوع القيمه',
       ko: '값의 유형을 확인'
->>>>>>> fde103d8
     }
   },
   convert: {
     message0: {
       en: '%1 to %2',
       es: '%1 a %2',
-<<<<<<< HEAD
-      ar: 'من %1 إلي %2'
-=======
+      ar: 'من %1 إلي %2',
       ko: '%1 에서 %2'
->>>>>>> fde103d8
     },
     tooltip: {
       en: 'change the datatype of a value',
       es: 'cambia el tipo de dato del valor',
-<<<<<<< HEAD
-      ar: 'تغيير نوع القيمه'
-=======
+      ar: 'تغيير نوع القيمه',
       ko: '값의 데이터 유형을 변경'
->>>>>>> fde103d8
     }
   },
   datetime: {
     message0: {
       en: 'get %1 from %2',
       es: 'obten %1 de %2',
-<<<<<<< HEAD
-      ar: 'الحصول على %1 من %2'
-=======
+      ar: 'الحصول على %1 من %2',
       ko: '%2 에서 %1 가져오기'
->>>>>>> fde103d8
     },
     tooltip: {
       en: 'change the datatype of a value',
       es: 'cambia el tipo de dato del valor',
-<<<<<<< HEAD
-      ar: 'تغيير نوع القيمه'
-=======
+      ar: 'تغيير نوع القيمه',
       ko: '값의 데이터 유형을 변경'
->>>>>>> fde103d8
     }
   },
   conditional: {
     message0: {
       en: 'If %1 then %2 else %3',
       es: 'Si %1 entonces %2 sino %3',
-<<<<<<< HEAD
-      ar: 'إذا %1 افعل %2 غير ذلك %3'
-=======
+      ar: 'إذا %1 افعل %2 غير ذلك %3',
       ko: '%1 이면 %2 그렇지 않으면 %3'
->>>>>>> fde103d8
     },
     tooltip: {
       en: 'select value based on condition',
       es: 'selecciona el valor basandote en la condicion',
-<<<<<<< HEAD
-      ar: 'اختيار قيمه توافي شرط'
-=======
+      ar: 'اختيار قيمه توافي شرط',
       ko: '조건에  값을 선택'
->>>>>>> fde103d8
     }
   }
 }
