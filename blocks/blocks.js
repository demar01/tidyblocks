'use strict'

const Blockly = require('blockly/blockly_compressed')

const combine = require('./combine')
const data = require('./data')
const op = require('./op')
const plot = require('./plot')
const stats = require('./stats')
const transform = require('./transform')
const value = require('./value')

// ----------------------------------------------------------------------
// Creating and decorating the TidyBlocks code generator.
// ----------------------------------------------------------------------

/**
 * TidyBlocks code generator.
 */
Blockly.TidyBlocks = new Blockly.Generator('TidyBlocks')

/**
 * Generate code as stringified JSON. (This has to be a string because Blockly's
 * code generator insists on strings.)
 * @param workspace The Blockly workspace containing the program.
 * @returns Stringified JSON representation of the workspace.
 */
Blockly.TidyBlocks.workspaceToCode = (workspace) => {
  const allTopBlocks = workspace.getTopBlocks()
  const cappedBlocks = allTopBlocks.filter(block => (block.hat === 'cap'))
  const strayCount = allTopBlocks.length - cappedBlocks.length
  const pipelines = cappedBlocks.map(top => _makePipeline(top))
  pipelines.unshift('"@program"')
  const code = `[${pipelines}]`
  return {code, strayCount}
}

/**
 * Helper function to generate code given the top block of a stack.
 * @param top Top block of stack.
 * @returns Stringified JSON representation of stack.
 */
const _makePipeline = (top) => {
  const blocks = []
  let current = top
  while (current && (current instanceof Blockly.Block)) {
    blocks.push(current)
    current = current.getNextBlock()
  }
  const transforms =
        blocks.map(block => Blockly.TidyBlocks.blockToCode(block, true))
  transforms.unshift('"@pipeline"')
  return `[${transforms}]`
}

// ----------------------------------------------------------------------
// Block appearance and behavior.
// ----------------------------------------------------------------------

const COMBINE_COLOR = '#404040'
const DATA_COLOR = '#FEBE4C'
const OP_COLOR = '#F9B5B2'
const PLOT_COLOR = '#A4C588'
const STATS_COLOR = '#BA93DB'
const TRANSFORM_COLOR = '#76AADB'
const VALUE_COLOR = '#E7553C'

/**
 * Theme for all blocks.
 */
const THEME = Blockly.Theme.defineTheme('tidyblocks', {
  base: Blockly.Themes.Classic,
  blockStyles: {
    combine_block: {
      colourPrimary: COMBINE_COLOR,
      colourSecondary: '#404040',
      colourTertiary: '#A0A0A0',
      hat: 'cap'
    },
    data_block: {
      colourPrimary: DATA_COLOR,
      colourSecondary: '#64C7FF',
      colourTertiary: '#9B732F',
      hat: 'cap'
    },
    op_block: {
      colourPrimary: OP_COLOR,
      colourSecondary: '#CD5C5C',
      colourTertiary: '#CD5C5C'
    },
    plot_block: {
      colourPrimary: PLOT_COLOR,
      colourSecondary: '#64C7FF',
      colourTertiary: '#586B4B'
    },
    stats_blocks: {
      colourPrimary: STATS_COLOR,
      colourSecondary: '#7D3BB3',
      colourTertiary: '#EFDBFF'
    },
    transform_block: {
      colourPrimary: TRANSFORM_COLOR,
      colourSecondary: '#3976AD',
      colourTertiary: '#BF9000'
    },
    value_block: {
      colourPrimary: VALUE_COLOR,
      colourSecondary: '#64C7FF',
      colourTertiary: '#760918'
    }
  },
  categoryStyles: {
    combine: {colour: COMBINE_COLOR},
    data: {colour: DATA_COLOR},
    op: {colour: OP_COLOR},
    plot: {colour: PLOT_COLOR},
    stats: {colour: STATS_COLOR},
    transform: {colour: TRANSFORM_COLOR},
    value: {colour: VALUE_COLOR}
  }
})

// ----------------------------------------------------------------------
// Validators for block fields.
// ----------------------------------------------------------------------

// Match valid single column name: spaces before and/or after, starts with
// letter, followed by letter/digit/underscore.
const MATCH_COL_NAME = /^ *[_A-Za-z][_A-Za-z0-9]* *$/

// Names of block fields that require a single valid column name.
const SINGLE_COL_FIELDS = [
  'COLUMN',
  'FORMAT',
  'GROUPS',
  'LEFT_COLUMN',
  'LEFT_TABLE',
  'NAME',
  'RIGHT_COLUMN',
  'RIGHT_TABLE',
  'VALUES',
  'X_AXIS',
  'Y_AXIS'
]

// Match one or more column names separated by commas (and optionally surrounded
// by spaces).
const MATCH_MULTI_COL_NAMES = /^ *([_A-Za-z][_A-Za-z0-9]*)( *, *[_A-Za-z][_A-Za-z0-9]*)* *$/

// Names of block fields that require one or more comma-separated column names.
const MULTI_COL_FIELDS = [
  'MULTIPLE_COLUMNS'
]

// Names of block fields that require non-negative numbers.
const NON_NEGATIVE_NUM_FIELDS = [
  'RATE',
  'STDDEV'
]

// Helper function to create a function to match a pattern against a column
// name, returning the stripped string value if the pattern matches or null if
// the match fails.
const _createRegexp = (columnName, pattern) => {
  return function () {
    const field = this.getField(columnName)
    field.setValidator((newValue) => {
      if (newValue.match(pattern)) {
        return newValue.trim() // strip leading and trailing spaces
      }
      return null // fails validation
    })
  }
}

// Helper function to create a function to check that a field has a non-negative
// number.
const _createNonNeg = (columnName) => {
  return function () {
    const field = this.getField(columnName)
    field.setValidator((newValue) => {
      const v = parseFloat(newValue)
      if (v >= 0.0) {
        return newValue
      }
      return null
    })
  }
}

// Helper function to create a date validator for a column.
const validateDate = (columnName) => {
  return function () {
    const field = this.getField(columnName)
    field.setValidator((newValue) => {
      const temp = new Date(newValue)
      if (temp.toString() === 'Invalid Date') {
        return null
      }
      return newValue
    })
  }
}

<<<<<<< HEAD
/**
 * Create validators for block fields.
 */
const _createValidators = () => {
  SINGLE_COL_FIELDS.forEach(name => {
    Blockly.Extensions.register(`validate_${name}`, _createRegexp(name, MATCH_COL_NAME))
=======
  // Create a color validator which accepts a pattern
  // This can either be a column like _create or " "
  const validateColor = (columnName, pattern) => {
    return function () {
      const field = this.getField(columnName)
      field.setValidator((newValue) => {
        if (newValue.match(pattern)) return newValue.trim()
        else if (newValue.match('')) return ''
        else return null
      })
    }
  }

  SINGLE_COL_FIELDS.forEach(col => {
    Blockly.Extensions.register(`validate_${col}`, _create(col, MATCH_COL_NAME))
>>>>>>> 4bce3655
  })

  MULTI_COL_FIELDS.forEach(name => {
    Blockly.Extensions.register(`validate_${name}`, _createRegexp(name, MATCH_MULTI_COL_NAMES))
  })

<<<<<<< HEAD
  NON_NEGATIVE_NUM_FIELDS.forEach(name => {
    Blockly.Extensions.register(`validate_${name}`, _createNonNeg(name))
  })
=======
  Blockly.Extensions.register('validate_COLOR', validateColor('COLOR', MATCH_COL_NAME))

  Blockly.Extensions.register('validate_RATE', _createNonNeg('RATE'))
  Blockly.Extensions.register('validate_STDDEV', _createNonNeg('STDDEV'))
>>>>>>> 4bce3655

  Blockly.Extensions.register('validate_DATE', validateDate('DATE'))
}

// Guard to ensure that `createBlocks` is only run once during testing.
let _createBlocksHasRun = false

/**
 * Create block validators and blocks.
 * @param {string} language What language to use for string table lookups.
 */
const createBlocks = (language = 'en') => {
  if (!_createBlocksHasRun) {
    _createBlocksHasRun = true
    _createValidators()
    combine.setup(language)
    data.setup(language)
    op.setup(language)
    plot.setup(language)
    stats.setup(language)
    transform.setup(language)
    value.setup(language)
  }
}

/**
 * Configuration of blocks. This is here instead of in the HTML page in order to
 * avoid confusing React (which otherwise complains about `xml` being an unknown
 * UI component).
 */
const XML_CONFIG = `<xml id="toolbox" style="display: none">
  <category name="data" categorystyle="data">
    <block type="data_colors"></block>
    <block type="data_earthquakes"></block>
    <block type="data_penguins"></block>
    <block type="data_sequence"></block>
    <block type="data_user"></block>
  </category>
  <category name="transform" categorystyle="transform">
    <block type="transform_create"></block>
    <block type="transform_drop"></block>
    <block type="transform_filter"></block>
    <block type="transform_groupBy"></block>
    <block type="transform_report"></block>
    <block type="transform_select"></block>
    <block type="transform_sort"></block>
    <block type="transform_summarize"></block>
    <block type="transform_ungroup"></block>
    <block type="transform_unique"></block>
  </category>
  <category name="plot" categorystyle="plot">
    <block type="plot_bar"></block>
    <block type="plot_box"></block>
    <block type="plot_dot"></block>
    <block type="plot_histogram"></block>
    <block type="plot_scatter"></block>
  </category>
  <category name="stats" categorystyle="stats">
    <block type="stats_ttest_one"></block>
    <block type="stats_ttest_two"></block>
  </category>
  <category name="op" categorystyle="op">
    <block type="op_arithmetic"></block>
    <block type="op_negate"></block>
    <block type="op_compare"></block>
    <block type="op_logical"></block>
    <block type="op_not"></block>
    <block type="op_type"></block>
    <block type="op_convert"></block>
    <block type="op_datetime"></block>
    <block type="op_conditional"></block>
  </category>
  <category name="value" categorystyle="value">
    <block type="value_column"></block>
    <block type="value_datetime"></block>
    <block type="value_logical"></block>
    <block type="value_number"></block>
    <block type="value_text"></block>
    <block type="value_rownum"></block>
    <block type="value_exponential"></block>
    <block type="value_normal"></block>
    <block type="value_uniform"></block>
  </category>
  <category name="combine" categorystyle="combine">
    <block type="combine_glue"></block>
    <block type="combine_join"></block>
  </category>
</xml>`

module.exports = {
  THEME,
  XML_CONFIG,
  createBlocks
}<|MERGE_RESOLUTION|>--- conflicted
+++ resolved
@@ -202,47 +202,45 @@
   }
 }
 
-<<<<<<< HEAD
+/**
+ * Create a validator for a color column field. This can either be a column name
+ * or an empty string (meaning "don't colorize").
+ */
+const validateColor = (columnName, pattern) => {
+  return function () {
+    const field = this.getField(columnName)
+    field.setValidator((newValue) => {
+      // Matches pattern.
+      if (newValue.match(pattern)) {
+        return newValue.trim()
+      }
+      // Is an empty string.
+      if (newValue.trim() === '') {
+        return ''
+      }
+      // No match.
+      return null
+    })
+  }
+}
+
 /**
  * Create validators for block fields.
  */
 const _createValidators = () => {
   SINGLE_COL_FIELDS.forEach(name => {
     Blockly.Extensions.register(`validate_${name}`, _createRegexp(name, MATCH_COL_NAME))
-=======
-  // Create a color validator which accepts a pattern
-  // This can either be a column like _create or " "
-  const validateColor = (columnName, pattern) => {
-    return function () {
-      const field = this.getField(columnName)
-      field.setValidator((newValue) => {
-        if (newValue.match(pattern)) return newValue.trim()
-        else if (newValue.match('')) return ''
-        else return null
-      })
-    }
-  }
-
-  SINGLE_COL_FIELDS.forEach(col => {
-    Blockly.Extensions.register(`validate_${col}`, _create(col, MATCH_COL_NAME))
->>>>>>> 4bce3655
   })
 
   MULTI_COL_FIELDS.forEach(name => {
     Blockly.Extensions.register(`validate_${name}`, _createRegexp(name, MATCH_MULTI_COL_NAMES))
   })
 
-<<<<<<< HEAD
   NON_NEGATIVE_NUM_FIELDS.forEach(name => {
     Blockly.Extensions.register(`validate_${name}`, _createNonNeg(name))
   })
-=======
+
   Blockly.Extensions.register('validate_COLOR', validateColor('COLOR', MATCH_COL_NAME))
-
-  Blockly.Extensions.register('validate_RATE', _createNonNeg('RATE'))
-  Blockly.Extensions.register('validate_STDDEV', _createNonNeg('STDDEV'))
->>>>>>> 4bce3655
-
   Blockly.Extensions.register('validate_DATE', validateDate('DATE'))
 }
 
